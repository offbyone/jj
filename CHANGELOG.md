# Changelog

All notable changes to this project will be documented in this file.

The format is based on [Keep a Changelog](https://keepachangelog.com/en/1.0.0/),
and this project adheres
to [Semantic Versioning](https://semver.org/spec/v2.0.0.html).

## [Unreleased]

### Release highlights

### Breaking changes

### Deprecations

### New features

* `jj show` patches can now be suppressed with `--no-patch`.

### Fixed bugs

<<<<<<< HEAD
=======
## [0.28.2] - 2025-04-07

### Fixed bugs

>>>>>>> b9ebe2f0
* Fixed problem that old commits could be re-imported from Git.
  https://github.com/GitoxideLabs/gitoxide/issues/1928

## [0.28.1] - 2025-04-04

### Security fixes

* Fixed SHA-1 collision attacks not being detected.
  ([GHSA-794x-2rpg-rfgr](https://github.com/jj-vcs/jj/security/advisories/GHSA-794x-2rpg-rfgr))

### Fixed bugs

* Resolved some potential build issues for packagers.
  [#6232](https://github.com/jj-vcs/jj/pull/6232)

* Fix a bug with `:ours` and `:theirs` merge tools involving conflicted trees
  with more than two sides. [#6227](https://github.com/jj-vcs/jj/pull/6227)

### Contributors

Thanks to the people who made this release happen!

* Emily (@emilazy)
* Ilya Grigoriev (@ilyagr)
* Nicole Patricia Mazzuca (@strega-nil)
* Scott Taylor (@scott2000)
* Yuya Nishihara (@yuja)

## [0.28.0] - 2025-04-02

### Release highlights

* jj's configuration can now be split into multiple files more easily.

* `jj resolve` now accepts built-in tools `:ours` and `:theirs`.

* In colocated repos, newly-created files will now appear in `git diff`.

* A long-standing bug relating to empty files in the built-in diff editor was
  fixed. [#3702](https://github.com/jj-vcs/jj/issues/3702)

### Breaking changes

* The minimum supported Rust version (MSRV) is now 1.84.0.

* The `git.push-branch-prefix` config has been removed in favor of
  `git.push-bookmark-prefix`.

* `jj abandon` no longer supports `--summary` to suppress the list of abandoned
  commits. The list won't show more than 10 commits to not clutter the console.

* `jj unsquash` has been removed in favor of `jj squash` and
  `jj diffedit --restore-descendants`.

* The `jj untrack` subcommand has been removed in favor of `jj file untrack`.

* The following deprecated revset functions have been removed:
  - `branches()`, `remote_branches()`, `tracked_remote_branches()`, and
    `untracked_remote_branches()`, which were renamed to "bookmarks".
  - `file()` and `conflict()`, which were renamed to plural forms.
  - `files(x, y, ..)` with multiple patterns. Use `files(x|y|..)` instead.

* The following deprecated template functions have been removed:
  - `branches()`, `local_branches()`, and `remote_branches()`, which were
    renamed to "bookmarks".

* The flags `--all` and `--tracked` on `jj git push` by themself do not cause
  deleted bookmarks to be pushed anymore, as an additional safety measure. They
  can now be combined with `--deleted` instead.

### Deprecations

* `core.watchman.register_snapshot_trigger` has been renamed to `core.watchman.register-snapshot-trigger` for consistency with other configuration options.

* `jj backout` is deprecated in favor of `jj revert`.

### New features

* `jj sign` can now sign with PKCS#12 certificates through the `gpgsm` backend.

* `jj sign` will automatically use the gpg key associated with the author's email
  in the absence of a `signing.key` configuration.

* Multiple user configs are now supported and are loaded in the following precedence order:
  - `$HOME/.jjconfig.toml`
  - `$XDG_CONFIG_HOME/jj/config.toml`
  - `$XDG_CONFIG_HOME/jj/conf.d/*.toml`

* The `JJ_CONFIG` environment variable can now contain multiple paths separated
  by a colon (or semicolon on Windows).

* The command `jj config list` now supports showing the origin of each variable
  via the `builtin_config_list_detailed` template.

* `jj config {edit,set,unset}` now prompt when multiple config files are found.

* `jj diff -r` now allows multiple revisions (as long as there are no gaps in
  the revset), such as `jj diff -r 'mutable()'`.

* `jj git push` now accepts a `--named NAME=REVISION` argument to create a named
  bookmark and immediately push it.

* The 'how to resolve conflicts' hint that is shown when conflicts appear can
  be hidden by setting `hints.resolving-conflicts = false`.

* `jj op diff` and `jj op log --op-diff` now show changes to which commits
  correspond to working copies.

* `jj op log -d` is now an alias for `jj op log --op-diff`.

* `jj bookmark move --to/--from` can now be abbreviated to `jj bookmark move -t/-f`

* `jj bookmark list` now supports `--sort` option. Similar to `git branch --sort`.
  See `jj bookmark list --help` for more details.

* A new command `jj revert` is added, which is similar to `jj backout` but
  adds the `--destination`, `--insert-after`, and `--insert-before` options to
  customize the location of reverted commits.

* A new command `jj git root` is added, which prints the location of the Git
  directory of a repository using the Git backend.

* In colocated repos, any files that jj considers added in the working copy will
  now show up in `git diff` (as if you had run `git add --intent-to-add` on
  them).

* Reversing colors is now supported. For example, to highlight words by
  reversing colors rather than underlining, you can set
  `colors."diff token"={ underline = false, reverse = true }` in your config.

* Added `revsets.log-graph-prioritize`, which can be used to configure
  which branch in the `jj log` graph is displayed on the left instead of `@`
  (e.g. `coalesce(description("megamerge\n"), trunk())`)

* `jj resolve` now accepts new built-in merge tools `:ours` and `:theirs`.
  These merge tools accept side #1 and side #2 of the conflict respectively.

### Fixed bugs

* `jj log -p --stat` now shows diff stats as well as the default color-words/git
  diff output. [#5986](https://github.com/jj-vcs/jj/issues/5986)

* The built-in diff editor now correctly handles deleted files.
  [#3702](https://github.com/jj-vcs/jj/issues/3702)

* The built-in diff editor now correctly retains the executable bit on newly
  added files when splitting. [#3846](https://github.com/jj-vcs/jj/issues/3846)

* `jj config set`/`--config` value parsing rule is relaxed in a way that
  unquoted apostrophes are allowed.
  [#5748](https://github.com/jj-vcs/jj/issues/5748)

* `jj fix` could previously create new conflicts when a descendant of a fixed
  revision was already correctly formatted.

### Contributors

Thanks to the people who made this release happen!

* Aleksey Kuznetsov (@zummenix)
* Anton Älgmyr (@algmyr)
* Austin Seipp (@thoughtpolice)
* Baltasar Dinis (@bsdinis)
* Benjamin Tan (@bnjmnt4n)
* Brandon Hall (@tenkabuto)
* Caleb White (@calebdw)
* Daniel Luz (@mernen)
* David Rieber (@drieber)
* demize (@demize)
* Emily (@emilazy)
* Evan Mesterhazy (@emesterhazy)
* Fedor Sheremetyev (@sheremetyev)
* George Christou (@gechr)
* Ilya Grigoriev (@ilyagr)
* Jakob Hellermann (@jakobhellermann)
* Jo Liss (@joliss)
* Joachim Desroches (@jedesroches)
* Johannes Altmanninger (@krobelus)
* Jonathan Gilchrist (@jgilchrist)
* Kenyon Ralph (@kenyon)
* Lucas Garron (@lgarron)
* Martin von Zweigbergk (@martinvonz)
* Nick Pupko (@npupko)
* Philip Metzger (@PhilipMetzger)
* Raphael Borun Das Gupta (@das-g)
* Remo Senekowitsch (@senekor)
* Robin Stocker (@robinst)
* Scott Taylor (@scott2000)
* Siva Mahadevan (@svmhdvn)
* Vincent Ging Ho Yim (@cenviity)
* Yuya Nishihara (@yuja)

## [0.27.0] - 2025-03-05

### Release highlights

* `git.subprocess` is now enabled by default, improving compatibility with Git
  fetches and pushes by spawning an external `git` process. Users can opt out
  of this by setting `git.subprocess = false`, but this will likely be removed
  in a future release. Please report any issues you run into.

### Breaking changes

* Bookmark name to be created/updated is now parsed as [a revset
  symbol](docs/revsets.md#symbols). Quotation may be needed in addition to shell
  quotes. Example: `jj bookmark create -r@- "'name with space'"`

* `jj bookmark create`, `jj bookmark set` and `jj bookmark move` onto a hidden
   commit make it visible.

* `jj bookmark forget` now untracks any corresponding remote bookmarks instead
  of forgetting them, since forgetting a remote bookmark can be unintuitive.
  The old behavior is still available with the new `--include-remotes` flag.

* `jj fix` now always sets the working directory of invoked tools to be the
  workspace root, instead of the working directory of the `jj fix`.

* The `ui.allow-filesets` configuration option has been removed.
  [The "fileset" language](docs/filesets.md) has been enabled by default since v0.20.

* `templates.annotate_commit_summary` is renamed to `templates.file_annotate`,
  and now has an implicit `self` parameter of type `AnnotationLine`, instead of
  `Commit`. All methods on `Commit` can be accessed with `commit.method()`, or
  `self.commit().method()`.

### Deprecations

* This release takes the first steps to make target revision required in
  `bookmark create`, `bookmark move` and `bookmark set`. Those commands will display
  a warning if the user does not specify target revision  explicitly. In the near
  future those commands will fail if target revision is not specified.

* The `signing.sign-all` config option has been deprecated in favor of
  `signing.behavior`. The new option accepts `drop` (never sign), `keep` (preserve
  existing signatures), `own` (sign own commits), or `force` (sign all commits).
  Existing `signing.sign-all = true` translates to `signing.behavior = "own"`, and
  `false` translates to `"keep"`. Invalid configuration is now an error.

### New features

* The new `jj sign` and `jj unsign` commands allow for signing/unsigning commits.
  `jj sign` supports configuring the default revset through `revsets.sign` when
  no `--revisions` arguments are provided.

* `jj git fetch` now supports [string pattern syntax](docs/revsets.md#string-patterns)
  on `--remote` option and `git.fetch` configuration.

* Template functions `truncate_start()` and `truncate_end()` gained an optional
  `ellipsis` parameter; passing this prepends or appends the ellipsis to the
  content if it is truncated to fit the maximum width.

* Templates now support `stringify(x)` function and string method
  `.escape_json()`. The latter serializes the string in JSON format. It is
  useful for making machine-readable templates by escaping problematic
  characters like `\n`.

* Templates now support `trim()`, `trim_start()` and `trim_end()` methods
  which remove whitespace from the start and end of a `String` type.

* The description of commits backed out by `jj backout` can now be configured
  using `templates.backout_description`.

* New `AnnotationLine` templater type. Used in `templates.file_annotate`.
  Provides `self.commit()`, `.content()`, `.line_number()`, and
  `.first_line_in_hunk()`.

* Templates now have `format_short_operation_id(id)` function for users to
  customize the default operation id representation.

* The `jj init`/`jj revert` stubs that print errors can now be overridden with
  aliases. All of `jj clone/init/revert` add a hint to a generic error.

* Help text is now colored (when stdout is a terminal).

* Commands that used to suggest `--ignore-immutable` now print the number of
  immutable commits that would be rewritten if used and a link to the docs.

* `jj undo` now shows a hint when undoing an undo operation that the user may
   be looking for `jj op restore` instead.

### Fixed bugs

* `jj status` now shows untracked files under untracked directories.
  [#5389](https://github.com/jj-vcs/jj/issues/5389)

* Added workaround for the bug that untracked files are ignored when watchman is
  enabled. [#5728](https://github.com/jj-vcs/jj/issues/5728)

* The `signing.backends.ssh.allowed-signers` configuration option will now
  expand `~/` to `$HOME/`.
  [#5626](https://github.com/jj-vcs/jj/pull/5626)

* `config-schema.json` now allows arrays of strings for the settings `ui.editor`
  and `ui.diff.tool`.

* `config-schema.json` now allows an array of strings or nested table for the
  `ui.pager` setting.

### Contributors

Thanks to the people who made this release happen!

* Alain Leufroy (@aleufroy)
* Aleksey Kuznetsov (@zummenix)
* Alexander Mikhailov (@AM5800)
* Andrew Gilbert (@andyg0808)
* Antoine Martin (@alarsyo)
* Anton Bulakh (@necauqua)
* Austin Seipp (@thoughtpolice)
* Baltasar Dinis (@bsdinis)
* Benjamin Tan (@bnjmnt4n)
* Bryce Berger (@bryceberger)
* Burak Varlı (@unexge)
* David Rieber (@drieber)
* Emily (@emilazy)
* Evan Mesterhazy (@emesterhazy)
* George Christou (@gechr)
* HKalbasi (@HKalbasi)
* Ilya Grigoriev (@ilyagr)
* Jacob Hayes (@JacobHayes)
* Jonathan Frere (@MrJohz)
* Jonathan Tan (@jonathantanmy)
* Josh Steadmon (@steadmon)
* maan2003 (@maan2003)
* Martin von Zweigbergk (@martinvonz)
* Matthew Davidson (@KingMob)
* Philip Metzger (@PhilipMetzger)
* Philipp Albrecht (@pylbrecht)
* Roman Timushev (@rtimush)
* Samuel Tardieu (@samueltardieu)
* Scott Taylor (@scott2000)
* Stephan Hügel (@urschrei)
* Vincent Ging Ho Yim (@cenviity)
* Yuya Nishihara (@yuja)

## [0.26.0] - 2025-02-05

### Release highlights

* Improved Git push/fetch compatibility by spawning an external `git` process.
  This can be enabled by the `git.subprocess=true` config knob, and will be the
  default in a future release.

* `jj log` can now show cryptographic commit signatures. The output can be
  controlled by the `ui.show-cryptographic-signatures=true` config knob.

### Breaking changes

* `jj abandon` now deletes bookmarks pointing to the revisions to be abandoned.
  Use `--retain-bookmarks` to move bookmarks backwards. If deleted bookmarks
  were tracking remote bookmarks, the associated bookmarks (or branches) will be
  deleted from the remote on `jj git push --all`.
  [#3505](https://github.com/jj-vcs/jj/issues/3505)

* `jj init --git` and `jj init --git-repo` have been removed. They were
  deprecated in early 2024. Use `jj git init` instead.

* The following deprecated commands have been removed:
  - `jj cat` is replaced by `jj file show`.
  - `jj chmod` is replaced by `jj file chmod`.
  - `jj files` is replaced by `jj file list`.

* The deprecated `-l` short alias for `--limit` in `jj log`, `jj op log`
  and `jj obslog` has been removed. The `-n` short alias can be used instead.

* The deprecated `--siblings` options for `jj split` has been removed.
  `jj split --parallel` can be used instead.

* The deprecated `fix.tool-command` config option has been removed.

* In colocated repos, the Git index now contains the changes from all parents
  of the working copy instead of just the first parent (`HEAD`). 2-sided
  conflicts from the merged parents are now added to the Git index as conflicts
  as well.

* The following change introduced in 0.25.0 is reverted:
  - `jj config list` now prints inline tables `{ key = value, .. }` literally.
    Inner items of inline tables are no longer merged across configuration
    files.

* `jj resolve` will now attempt to resolve all conflicted files instead of
  resolving the first conflicted file. To resolve a single file, pass a file
  path to `jj resolve`.

* `jj util mangen` is replaced with `jj util install-man-pages`, which can
  install man pages for all `jj` subcommands to a given path.

* In `jj config list` template, `value` is now typed as `ConfigValue`, not as
  `String` serialized in TOML syntax.

* `jj git remote add`/`set-url` now converts relative Git remote path to
  absolute path.

* `jj log`/`op log` now applies `-n`/`--limit` *before* the items are reversed.
  Rationale: It's more useful to see the N most recent commits/operations, and
  is more performant. The old behavior can be achieved by `jj log .. | head`.
  [#5403](https://github.com/jj-vcs/jj/issues/5403)

* Upgraded `scm-record` from v0.4.0 to v0.5.0. See release notes at
  <https://github.com/arxanas/scm-record/releases/tag/v0.5.0>.

* The builtin pager is switched to
  [streampager](https://github.com/markbt/streampager/). It can handle large
  inputs better and can be configured.

* Conflicts materialized in the working copy before `jj 0.19.0` may no longer
  be parsed correctly. If you are using version 0.18.0 or earlier, check out a
  non-conflicted commit before upgrading to prevent issues.

### Deprecations

### New features

* `jj git {push,clone,fetch}` can now spawn an external `git` subprocess, via
   the `git.subprocess = true` config knob. This provides an alternative that,
   when turned on, fixes SSH bugs when interacting with Git remotes due to
   `libgit2`s limitations [#4979](https://github.com/jj-vcs/jj/issues/4979).

* `jj describe` now accepts `--edit`.

* `jj evolog` and `jj op log` now accept `--reversed`.

* `jj restore` now supports `-i`/`--interactive` selection.

* `jj file list` now supports templating.

* There is a new `builtin_op_log_oneline` template alias you can pass to `jj op
  log -T` for a more compact output. You can use `format_operation_oneline` and
  `format_snapshot_operation_oneline` to customize parts of it.

* New template function `config(name)` to access to configuration variable from
  template.

* New template function `pad_centered()` to center content within a minimum
  width.

* Templater now supports `list.filter(|x| ..)` method.

* The `diff` commit template keyword now supports custom formatting via
  `diff.files()`. For example, `diff.files().map(|e| e.path().display())` prints
  changed file paths.

* The `diff.stat()` template method now provides methods to get summary values.

* `jj log` can now show cryptographic commit signatures. The output can be
  controlled by the `ui.show-cryptographic-signatures=true` config knob. The
  signature template can be customized using
  `format_detailed_cryptographic_signature(signature)` and
  `format_short_cryptographic_signature(signature)`.

* New `git.sign-on-push` config option to automatically sign commits which are
  being pushed to a Git remote.

* New `git.push-new-bookmarks` config option to push new bookmarks without
  `--allow-new`.

* `jj status` now shows untracked files when they reside directly under a
  tracked directory. There's still an issue that files under untracked
  directories aren't listed. [#5389](https://github.com/jj-vcs/jj/issues/5389)

* New `merge-tools.<TOOL>.diff-expected-exit-codes` config option to suppress
  warnings from tools exiting with non-zero exit codes.

* New `fix.tools.TOOL.enabled` config option to enable/disable tools. This is
  useful for defining disabled tools in user configuration that can be enabled
  in individual repositories with one config setting.

* Added `--into` flag to `jj restore`, similarly to `jj squash` and `jj
  absorb`. It is equivalent to `--to`, but `--into` is the recommended name.

* Italic text is now supported. You can set e.g. `color.error = { fg = "red",
  italic = true }` in your config.

* New `author_name`/`author_email`/`committer_name`/`committer_email(pattern)`
  revset functions to match either name or email field explicitly.

* New `subject(pattern)` revset function that matches first line of commit
  descriptions.

* Conditional configuration now supports `--when.commands` to change
  configuration based on subcommand.

* The Jujutsu documentation site now publishes a schema for the official
  configuration file, which can be integrated into your editor for autocomplete,
  inline errors, and more.
  Please [see the documentation](/docs/config.md#json-schema-support) for more
  on this.

### Fixed bugs

* `jj git fetch` with multiple remotes will now fetch from all remotes before
  importing refs into the jj repo. This fixes a race condition where the
  treatment of a commit that is found in multiple fetch remotes depended on the
  order the remotes were specified.

* Fixed diff selection by external tools with `jj split`/`commit -i FILESETS`.
  [#5252](https://github.com/jj-vcs/jj/issues/5252)

* Conditional configuration now applies when initializing new repository.
  [#5144](https://github.com/jj-vcs/jj/issues/5144)

* `[diff.<format>]` configuration now applies to `.diff().<format>()` commit
  template methods.

* Conflicts at the end of files which don't end with a newline character are
  now materialized in a way that can be parsed correctly.
  [#3968](https://github.com/jj-vcs/jj/issues/3968)

* Bookmark and remote names written by `jj git clone` to
  `revset-aliases.'trunk()'` are now escaped if necessary.
  [#5359](https://github.com/jj-vcs/jj/issues/5359)

### Contributors

Thanks to the people who made this release happen!

* Angel Ezquerra (@AngelEzquerra)
* Antoine Martin (@alarsyo)
* Anton Bulakh (@necauqua)
* Austin Seipp (@thoughtpolice)
* Baltasar Dinis (@bsdinis)
* Benjamin Tan (@bnjmnt4n)
* blinry (@blinry)
* Bryce Berger (@bryceberger)
* Charlie-83 (@Charlie-83)
* Christian Stoitner (@cstoitner)
* Evan Martin (@evmar)
* George Christou (@gechr)
* Ilya Grigoriev (@ilyagr)
* Jakob Hellermann (@jakobhellermann)
* JDSeiler (@JDSeiler)
* Jonathan Frere (@MrJohz)
* Jonathan Gilchrist (@jgilchrist)
* Josh Steadmon (@steadmon)
* Martin von Zweigbergk (@martinvonz)
* Matt Kulukundis (@fowles)
* Ollivier Robert (@keltia)
* Philip Metzger (@PhilipMetzger)
* Philipp Albrecht (@pylbrecht)
* Robert Jackson (@rwjblue)
* Samuel Tardieu (@samueltardieu)
* Scott Taylor (@scott2000)
* Stephen Jennings (@jennings)
* Valentin Gatien-Baron (@v-gb)
* Vincent Ging Ho Yim (@cenviity)
* Waleed Khan (@arxanas)
* Yuya Nishihara (@yuja)

## [0.25.0] - 2025-01-01

### Release highlights

It's the holidays, and this release was overall pretty quiet, without many major
changes. Two select improvements:

* Improvements to configuration management, including support for [conditional
  variables](docs/config.md#conditional-variables) in config files.

* Large files in the working copy will no longer cause commands to fail; instead
  the large files will remain intact but untracked in the working copy.

### Breaking changes

* Configuration variables are no longer "stringly" typed. For example, `true` is
  not converted to a string `"true"`, and vice versa.

* The following configuration variables are now parsed strictly:
  `colors.<labels>`, `git.abandon-unreachable-commits`,
  `git.auto-local-bookmark`, `git.push-bookmark-prefix`, `revsets.log`,
  `revsets.short-prefixes`, `signing.backend`, `operation.hostname`,
  `operation.username`, `ui.allow-init-native`, `ui.color`,
  `ui.default-description`, `ui.progress-indicator`, `ui.quiet`, `user.email`,
  `user.name`

* `jj config list` now prints inline tables `{ key = value, .. }` literally.
  Inner items of inline tables are no longer merged across configuration files.
  See [the table syntax
  documentation](docs/config.md#dotted-style-headings-and-inline-tables) for
  details.

* `jj config edit --user` now opens a file even if `$JJ_CONFIG` points to a
  directory. If there are multiple config files, the command will fail.

* `jj config set` no longer accepts a bare string value that looks like a TOML
  expression. For example, `jj config set NAME '[foo]'` must be quoted as `jj
  config set NAME '"[foo]"'`.

* The deprecated `[alias]` config section is no longer respected. Move command
  aliases to the `[aliases]` section.

* `jj absorb` now abandons the source commit if it becomes empty and has no
  description.

### Deprecations

* `--config-toml=TOML` is deprecated in favor of `--config=NAME=VALUE` and
  `--config-file=PATH`.

* The `Signature.username()` template method is deprecated for
  `Signature.email().local()`.

### New features

* `jj` command no longer fails due to new working-copy files larger than the
  `snapshot.max-new-file-size` config option. It will print a warning and large
  files will be left untracked.

* Configuration files now support [conditional
  variables](docs/config.md#conditional-variables).

* New command options `--config=NAME=VALUE` and `--config-file=PATH` to set
  string value without quoting and to load additional configuration from files.

* Templates now support the `>=`, `>`, `<=`, and `<` relational operators for
  `Integer` types.

* A new Email template type is added. `Signature.email()` now returns an Email
  template type instead of a String.

* Adds a new template alias `commit_timestamp(commit)` which defaults to the
  committer date.

* Conflict markers are now allowed to be longer than 7 characters, allowing
  conflicts to be materialized and parsed correctly in files which already
  contain lines that look like conflict markers.

* New `$marker_length` variable to allow merge tools to support longer conflict
  markers (equivalent to "%L" for Git merge drivers).

* `jj describe` now accepts a `JJ: ignore-rest` line that ignores everything
  below it, similar to a "scissor line" in git. When editing multiple commits,
  only ignore until the next `JJ: describe` line.

### Fixed bugs

* The `$NO_COLOR` environment variable must now be non-empty to be respected.

* Fixed incompatible rendering of empty hunks in git/unified diffs.
  [#5049](https://github.com/jj-vcs/jj/issues/5049)

* Fixed performance of progress bar rendering when fetching from Git remote.
  [#5057](https://github.com/jj-vcs/jj/issues/5057)

* `jj config path --user` no longer creates new file at the default config path.

* On Windows, workspace paths (printed by `jj root`) no longer use UNC-style
  `\\?\` paths unless necessary.

* On Windows, `jj git clone` now converts local Git remote path to
  slash-separated path.

* `jj resolve` no longer removes the executable bit on resolved files when using
  an external merge tool.

### Contributors

Thanks to the people who made this release happen!

* Alex Stefanov (@umnikos)
* Anton Älgmyr (@algmyr)
* Austin Seipp (@thoughtpolice)
* Benjamin Tan (@bnjmnt4n)
* Bryce Berger (@bryceberger)
* Daniel Ploch (@torquestomp)
* David Crespo (@david-crespo)
* George Tsiamasiotis (@gtsiam)
* Jochen Kupperschmidt (@homeworkprod)
* Keane Nguyen (@keanemind)
* Martin von Zweigbergk (@martinvonz)
* Matt Kulukundis (@fowles)
* Milo Moisson (@mrnossiom)
* petricavalry (@petricavalry)
* Philip Metzger (@PhilipMetzger)
* Remo Senekowitsch (@senekor)
* Scott Taylor (@scott2000)
* Shane Sveller (@shanesveller)
* Stephen Jennings (@jennings)
* Tim Janik (@tim-janik)
* Vamsi Avula (@avamsi)
* Waleed Khan (@arxanas)
* Yuya Nishihara (@yuja)

## [0.24.0] - 2024-12-04

### Release highlights

* New [`jj absorb`](https://jj-vcs.github.io/jj/latest/cli-reference/#jj-absorb) command automatically squashes changes from the current commit into relevant ancestor commits.

* Experimental dynamic shell completions have been added; see [the docs](https://jj-vcs.github.io/jj/latest/install-and-setup/#command-line-completion) for configuration.

* [`jj duplicate`](https://jj-vcs.github.io/jj/latest/cli-reference/#jj-duplicate) now accepts `--destination`/`--insert-before`/`--insert-after`.

* Some deprecated commands have been removed (`jj move`, `jj checkout`, `jj merge`).

### Breaking changes

* `jj move` has been removed. It was deprecated in 0.16.0.

* `jj checkout` and the built-in alias `jj co` have been removed.
  It was deprecated in 0.14.0.

* `jj merge` has been removed. It was deprecated in 0.14.0.

* `jj git push` no longer pushes new bookmarks by default. Use `--allow-new` to
  bypass this restriction.

* Lines prefixed with "JJ:" in commit descriptions and in sparse patterns (from
  `jj sparse edit`) are now stripped even if they are not immediately followed
  by a space. [#5004](https://github.com/jj-vcs/jj/issues/5004)

### Deprecations

### New features

* Templates now support the `==` and `!=` logical operators for `Boolean`,
  `Integer`, and `String` types.

* New command `jj absorb` that moves changes to stack of mutable revisions.

* New command `jj util exec` that can be used for arbitrary aliases.

* `jj rebase -b` can now be used with the `--insert-after` and `--insert-before`
  options, like `jj rebase -r` and `jj rebase -s`.

* A preview of improved shell completions was added. Please refer to the
  [documentation](https://jj-vcs.github.io/jj/latest/install-and-setup/#command-line-completion)
  to activate them. They additionally complete context-dependent, dynamic values
  like bookmarks, aliases, revisions, operations and files.

* Added the config setting `snapshot.auto-update-stale` for automatically
  running `jj workspace update-stale` when applicable.

* `jj duplicate` now accepts `--destination`, `--insert-after` and
  `--insert-before` options to customize the location of the duplicated
  revisions.

* `jj log` now displays the working-copy branch first.

* New `fork_point()` revset function can be used to obtain the fork point
  of multiple commits.

* The `tags()` revset function now takes an optional `pattern` argument,
  mirroring that of `bookmarks()`.

* Several commands now support `-f/-t` shorthands for `--from/--to`:
  - `diff`
  - `diffedit`
  - `interdiff`
  - `op diff`
  - `restore`

* New `ui.conflict-marker-style` config option to change how conflicts are
  materialized in the working copy. The default option ("diff") renders
  conflicts as a snapshot with a list of diffs to apply to the snapshot.
  The new "snapshot" option renders conflicts as a series of snapshots, showing
  each side and base of the conflict. The new "git" option replicates Git's
  "diff3" conflict style, meaning it is more likely to work with external tools,
  but it doesn't support conflicts with more than 2 sides.

* New `merge-tools.<TOOL>.conflict-marker-style` config option to override the
  conflict marker style used for a specific merge tool.

* New `merge-tools.<TOOL>.merge-conflict-exit-codes` config option to allow a
  merge tool to exit with a non-zero code to indicate that not all conflicts
  were resolved.

* `jj simplify-parents` now supports configuring the default revset when no
   `--source` or `--revisions` arguments are provided with the
   `revsets.simplify-parents` config.

### Fixed bugs

* `jj config unset <TABLE-NAME>` no longer removes a table (such as `[ui]`.)


### Contributors

Thanks to the people who made this release happen!

* Austin Seipp (@thoughtpolice)
* Benjamin Tan (@bnjmnt4n)
* Daniel Ploch (@torquestomp)
* Emily (@neongreen)
* Essien Ita Essien (@essiene)
* Herman J. Radtke III (@hjr3)
* Ilya Grigoriev (@ilyagr)
* Joaquín Triñanes (@JoaquinTrinanes)
* Lars Francke (@lfrancke)
* Luke Randall (@lukerandall)
* Martin von Zweigbergk (@martinvonz)
* Nathanael Huffman (@nathanaelhuffman)
* Philip Metzger (@PhilipMetzger)
* Remo Senekowitsch (@senekor)
* Robin Stocker (@robinst)
* Scott Taylor (@scott2000)
* Shane Sveller (@shanesveller)
* Tim Janik (@tim-janik)
* Yuya Nishihara (@yuja)

## [0.23.0] - 2024-11-06

### Security fixes

* Fixed path traversal by cloning/checking out crafted Git repository containing
  `..`, `.jj`, `.git` paths.
  ([GHSA-88h5-6w7m-5w56](https://github.com/jj-vcs/jj/security/advisories/GHSA-88h5-6w7m-5w56);CVE-2024-51990)

### Breaking changes

* Revset function names can no longer start with a number.

* Evaluation error of `revsets.short-prefixes` configuration is now reported.

* The `HEAD@git` symbol no longer resolves to the Git HEAD revision. Use
  `git_head()` or `@-` revset expression instead. The `git_head` template
  keyword now returns a boolean.

* Help command doesn't work recursively anymore, i.e. `jj workspace help root`
  doesn't work anymore.

* The color label `op_log` from the `[colors]` config section now **only**
  applies to the op log and not to the other places operations are displayed. In
  almost all cases, if you configured `op_log` before, you should use the new
  `operation` label instead.

* Default operation log template now shows end times of operations instead of
  start times.

### Deprecations

* `git.auto-local-bookmark` replaces `git.auto-local-branch`. The latter remains
  supported for now (at lower precedence than the former).

### New features

* Added diff options to ignore whitespace when comparing lines. Whitespace
  changes are still highlighted.

* New command `jj simplify-parents` will remove redundant parent edges.

* `jj squash` now supports `-f/-t` shorthands for `--from/--[in]to`.

* Initial support for shallow Git repositories has been implemented. However,
  deepening the history of a shallow repository is not yet supported.

* `jj git clone` now accepts a `--depth <DEPTH>` option, which
  allows to clone the repository with a given depth.

* New command `jj file annotate` that annotates files line by line. This is similar
  in functionality to `git blame`. Invoke the command with `jj file annotate <file_path>`.
  The output can be customized via the `templates.annotate_commit_summary`
  config variable.

* `jj bookmark list` gained a `--remote REMOTE` option to display bookmarks
   belonging to a remote. This option can be combined with `--tracked` or
   `--conflicted`.

* New command `jj config unset` that unsets config values. For example,
  `jj config unset --user user.name`.

* `jj help` now has the flag `--keyword` (shorthand `-k`), which can give help
  for some keywords (e.g. `jj help -k revsets`). To see a list of the available
  keywords you can do `jj help --help`.

* New `at_operation(op, expr)` revset can be used in order to query revisions
  based on historical state.

* String literals in filesets, revsets and templates now support hex bytes
  (with `\e` as escape / shorthand for `\x1b`).

* New `coalesce(revsets...)` revset which returns commits in the first revset
  in the `revsets` list that does not evaluate to `none()`.

* New template function `raw_escape_sequence(...)` preserves escape sequences.

* Timestamp objects in templates now have `after(date) -> Boolean` and
  `before(date) -> Boolean` methods for comparing timestamps to other dates.

* New template functions `pad_start()`, `pad_end()`, `truncate_start()`, and
  `truncate_end()` are added.

* Add a new template alias `builtin_log_compact_full_description()`.

* Added the config settings `diff.color-words.context` and `diff.git.context` to
  control the default number of lines of context shown.

### Fixed bugs

* Error on `trunk()` revset resolution is now handled gracefully.
  [#4616](https://github.com/jj-vcs/jj/issues/4616)

* Updated the built-in diff editor `scm-record` to version
  [0.4.0](https://github.com/arxanas/scm-record/releases/tag/v0.4.0), which
  includes multiple fixes.

### Contributors

Thanks to the people who made this release happen!

* Alec Snyder (@allonsy)
* Arthur Grillo (Grillo-0)
* Austin Seipp (@thoughtpolice)
* Benjamin Tan (@bnjmnt4n)
* Dave Townsend (@Mossop)
* Daniel Ploch (@torquestomp)
* Emily (@neongreen)
* Essien Ita Essien (@essiene)
* Fedor Sheremetyev (@sheremetyev)
* Ilya Grigoriev (@ilyagr)
* Jakub Okoński (@farnoy)
* Jcparkyn (@Jcparkyn)
* Joaquín Triñanes (@JoaquinTrinanes)
* Lukas Wirth (@Veykril)
* Marco Neumann (@crepererum)
* Martin von Zweigbergk (@martinvonz)
* Matt Stark (@matts1)
* Philip Metzger (@PhilipMetzger)
* Philipp Albrecht (@pylbrecht)
* Remo Senekowitsch (@senekor)
* Richard Macklin (@rmacklin)
* Robin Stocker (@robinst)
* Samuel Tardieu (@samueltardieu)
* Sora (@SoraTenshi)
* Stephen Jennings (@jennings)
* Theodore Ehrenborg (@TheodoreEhrenborg)
* Vamsi Avula (@avamsi)
* Vincent Ging Ho Yim (@cenviity)
* Yuya Nishihara (@yuja)

## [0.22.0] - 2024-10-02

### Breaking changes

* Fixing [#4239](https://github.com/jj-vcs/jj/issues/4239) means the
  ordering of some messages have changed.

* Invalid `ui.graph.style` configuration is now an error.

* The builtin template `branch_list` has been renamed to `bookmark_list` as part
  of the `jj branch` deprecation.

### Deprecations

* `jj branch` has been deprecated in favor of `jj bookmark`.

  **Rationale:** Jujutsu's branches don't behave like Git branches, which a
  confused many newcomers, as they expected a similar behavior given the name.
  We've renamed them to "bookmarks" to match the actual behavior, as we think
  that describes them better, and they also behave similar to Mercurial's
  bookmarks.

* `jj obslog` is now called `jj evolution-log`/`jj evolog`. `jj obslog` remains
  as an alias.

* `jj unsquash` has been deprecated in favor of `jj squash` and
  `jj diffedit --restore-descendants`.

  **Rationale:** `jj squash` can be used in interactive mode to pull
  changes from one commit to another, including from a parent commit
  to a child commit. For fine-grained dependent diffs, such as when
  the parent and the child commits must successively modify the same
  location in a file, `jj diffedit --restore-descendants` can be used
  to set the parent commit to the desired content without altering the
  content of the child commit.

* The `git.push-branch-prefix` config has been deprecated in favor of
  `git.push-bookmark-prefix`.

* `conflict()` and `file()` revsets have been renamed to `conflicts()` and `files()`
  respectively. The old names are still around and will be removed in a future
  release.

### New features

* The new config option `snapshot.auto-track` lets you automatically track only
  the specified paths (all paths by default). Use the new `jj file track`
  command to manually tracks path that were not automatically tracked. There is
  no way to list untracked files yet. Use `git status` in a colocated workspace
  as a workaround.
  [#323](https://github.com/jj-vcs/jj/issues/323)

* `jj fix` now allows fixing unchanged files with the `--include-unchanged-files` flag. This
  can be used to more easily introduce automatic formatting changes in a new
  commit separate from other changes.

* `jj workspace add` now accepts a `--sparse-patterns=<MODE>` option, which
  allows control of the sparse patterns for a newly created workspace: `copy`
  (inherit from parent; default), `full` (full working copy), or `empty` (the
  empty working copy).

* New command `jj workspace rename` that can rename the current workspace.

* `jj op log` gained an option to include operation diffs.

* `jj git clone` now accepts a `--remote <REMOTE NAME>` option, which
  allows to set a name for the remote instead of using the default
  `origin`.

* `jj op undo` now reports information on the operation that has been undone.

* `jj squash`: the `-k` flag can be used as a shorthand for `--keep-emptied`.

* CommitId / ChangeId template types now support `.normal_hex()`.

* `jj commit` and `jj describe` now accept `--author` option allowing to quickly change
  author of given commit.

* `jj diffedit`, `jj abandon`, and `jj restore` now accept a `--restore-descendants`
  flag. When used, descendants of the edited or deleted commits will keep their original
  content.

* `jj git fetch -b <remote-git-branch-name>` will now warn if the branch(es)
   can not be found in any of the specified/configured remotes.

* `jj split` now lets the user select all changes in interactive mode. This may be used
  to keeping all changes into the first commit while keeping the current commit
  description for the second commit (the newly created empty one).

* Author and committer names are now yellow by default.

### Fixed bugs

* Update working copy before reporting changes. This prevents errors during reporting
  from leaving the working copy in a stale state.

* Fixed panic when parsing invalid conflict markers of a particular form.
  ([#2611](https://github.com/jj-vcs/jj/pull/2611))

* Editing a hidden commit now makes it visible.

* The `present()` revset now suppresses missing working copy error. For example,
  `present(@)` evaluates to `none()` if the current workspace has no
  working-copy commit.

### Contributors

Thanks to the people who made this release happen!

* Austin Seipp (@thoughtpolice)
* Danny Hooper (@hooper)
* Emily Shaffer (@nasamuffin)
* Essien Ita Essien (@essiene)
* Ethan Brierley (@eopb)
* Ilya Grigoriev (@ilyagr)
* Kevin Liao (@kevincliao)
* Lukas Wirth (@Veykril)
* Martin von Zweigbergk (@martinvonz)
* Mateusz Mikuła (@mati865)
* mlcui (@mlcui-corp)
* Philip Metzger (@PhilipMetzger)
* Samuel Tardieu (@samueltardieu)
* Stephen Jennings (@jennings)
* Tyler Goffinet (@qubitz)
* Vamsi Avula (@avamsi)
* Yuya Nishihara (@yuja)

## [0.21.0] - 2024-09-04

### Breaking changes

* `next/prev` will no longer infer when to go into edit mode when moving from
  commit to commit. It now either follows the flags `--edit|--no-edit` or it
  gets the mode from `ui.movement.edit`.

### Deprecations

* `jj untrack` has been renamed to `jj file untrack`.

### New features

* Add new boolean config knob, `ui.movement.edit` for controlling the behaviour
  of `prev/next`. The flag turns `edit` mode `on` and `off` permanently when set
  respectively to `true` or `false`.

* All diff formats except `--name-only` now include information about copies and
  moves. So do external diff tools in file-by-file mode. `jj status` also
  includes information about copies and moves.

* Color-words diff has gained [an option to display complex changes as separate
  lines](docs/config.md#color-words-diff-options). It's enabled by default. To
  restore the old behavior, set `diff.color-words.max-inline-alternation = -1`.

* A tilde (`~`) at the start of the path will now be expanded to the user's home
  directory when configuring a `signing.key` for SSH commit signing.

* When reconfiguring the author, warn that the working copy won't be updated

* `jj rebase -s` can now be used with the `--insert-after` and `--insert-before`
  options, like `jj rebase -r`.

### Fixed bugs

* Release binaries for Intel Macs have been restored. They were previously
  broken due to using a sunset version of GitHub's macOS runners (but nobody had
  previously complained.)

### Contributors

Thanks to the people who made this release happen!

* Aaron Bull Schaefer (@elasticdog)
* Austin Seipp (@thoughtpolice)
* Benjamin Tan (@bnjmnt4n)
* Raniz Daniel Raneland (@Raniz85)
* Daniel Ploch (@torquestomp)
* Essien Ita Essien (@essiene)
* Ilya Grigoriev (@ilyagr)
* Kaleb Pace (@kalebpace)
* Marie (@NyCodeGHG)
* Marijan Smetko (@InCogNiTo124)
* Martin von Zweigbergk (@martinvonz)
* Matt Kulukundis (@fowles)
* Scott Taylor (@scott2000)
* Stephen Jennings (@jennings)
* tingerrr (@tingerrr)
* Yuya Nishihara (@yuja)

## [0.20.0] - 2024-08-07

### Note to packagers

* `jj` now links `libgit2` statically by default. To use dynamic linking, you
  need to set the environment variable `LIBGIT2_NO_VENDOR=1` while compiling.
  ([#4163](https://github.com/jj-vcs/jj/pull/4163))

### Breaking changes

* `jj rebase --skip-empty` has been renamed to `jj rebase --skip-emptied`

* `jj backout --revision` has been renamed to `jj backout --revisions`.
  The short alias `-r` is still supported.

* [The default `immutable_heads()` set](docs/config.md#set-of-immutable-commits)
  now includes `untracked_remote_branches()` with the assumption that untracked
  branches aren't managed by you. Therefore, untracked branches are no longer
  displayed in `jj log` by default.

* Updated defaults for graph node symbol templates `templates.log_node` and
  `templates.op_log_node`.

* [The "fileset" language](docs/filesets.md) is now enabled by default. It can
  still be disabled by setting `ui.allow-filesets=false`.

* On `jj git fetch`/`import`, commits referred to by `HEAD@git` are no longer
  preserved. If a checked-out named branch gets deleted locally or remotely, the
  corresponding commits will be abandoned.

* `jj --at-op=@` no longer merges concurrent operations if explicitly specified.

* `jj obslog -p` no longer shows diffs at non-partial squash operations.
  Previously, it showed the same diffs as the second predecessor.

### Deprecations

* The original configuration syntax for `jj fix` is now deprecated in favor of
  one that allows defining multiple tools that can affect different filesets.
  These can be used in combination for now. See `jj help fix` for details.

### New features

* Define `immutable_heads()` revset alias in terms of a new `builtin_immutable_heads()`.
  This enables users to redefine `immutable_heads()` as they wish, but still
  have `builtin_immutable_heads()` which should not be redefined.

* External diff tools can now be configured to invoke the tool on each file
  individually instead of being passed a directory by setting
  `merge-tools.$TOOL.diff-invocation-mode="file-by-file"` in config.toml.

* In git diffs, word-level hunks are now highlighted with underline. See [diff
  colors and styles](docs/config.md#diff-colors-and-styles) for customization.

* New `.diff().<format>()` commit template methods are added. They can be used
  in order to show diffs conditionally. For example,
  `if(current_working_copy, diff.summary())`.

* `jj git clone` and `jj git init` with an existing git repository adds the
  default branch of the remote as repository settings for
  `revset-aliases."trunk()"`.`

* `jj workspace forget` now abandons the workspace's working-copy commit if it
  was empty.

* `jj backout` now includes the backed out commit's subject in the new commit
  message.

* `jj backout` can now back out multiple commits at once.

* `jj git clone some/nested/path` now creates the full directory tree for
   nested destination paths if they don't exist.

* String patterns now support case‐insensitive matching by suffixing any
  pattern kind with `-i`. `mine()` uses case‐insensitive matching on your email
  address unconditionally. Only ASCII case folding is currently implemented,
  but this will likely change in the future.

* String patterns now support `regex:"pattern"`.

* New `tracked_remote_branches()` and `untracked_remote_branches()` revset
  functions can be used to select tracked/untracked remote branches.

* The `file()` revset function now accepts fileset as argument.

* New `diff_contains()` revset function can be used to search diffs.

* New command `jj operation diff` that can compare changes made between two
  operations.

* New command `jj operation show` that can show the changes made in a single
  operation.

* New config setting `git.private-commits` to prevent commits from being pushed.

* [The default commit description template](docs/config.md#default-description)
  can now be configured by `templates.draft_commit_description`.

* `jj fix` can now be configured to run different tools on different filesets.
  This simplifies the use case of configuring code formatters for specific file
  types. See `jj help fix` for details.

* Added revset functions `author_date` and `committer_date`.

* `jj describe` can now update the description of multiple commits.

### Fixed bugs

* `jj status` will show different messages in a conflicted tree, depending
  on the state of the working commit. In particular, if a child commit fixes
  a conflict in the parent, this will be reflected in the hint provided
  by `jj status`

* `jj diff --git` no longer shows the contents of binary files.

* Windows binaries no longer require `vcruntime140.dll` to be installed
  (normally through Visual Studio.)

* On quit, the builtin pager no longer waits for all outputs to be discarded.

* `jj branch rename` no longer shows a warning in colocated repos.

### Contributors

Thanks to the people who made this release happen!

* Anton Älgmyr (@algmyr)
* Austin Seipp (@thoughtpolice)
* Benjamin Tan (@bnjmnt4n)
* Daniel Ploch (@torquestomp)
* Danny Hooper (@hooper)
* Emily (@emilazy)
* Essien Ita Essien (@essiene)
* Fedor Sheremetyev (@sheremetyev)
* Ilya Grigoriev (@ilyagr)
* Jonathan Tan (@jonathantanmy)
* Julien Vincent (@julienvincent)
* Martin von Zweigbergk (@martinvonz)
* Matt Kulukundis (@fowles)
* Matt Stark (@matts1)
* mlcui (@mlcui-corp)
* Philip Metzger (@PhilipMetzger)
* Scott Taylor (@scott2000)
* Skyler Grey (@Minion3665)
* Stephen Jennings (@jennings)
* Tim Janik (@tim-janik)
* Vincent Ging Ho Yim (@cenviity)
* Vladimír Čunát (@vcunat)
* Vladimir (@0xdeafbeef)
* Yuya Nishihara (@yuja)

## [0.19.0] - 2024-07-03

### Breaking changes

* In revset aliases, top-level `kind:pattern` expression is now parsed as
  modifier. Surround with parentheses if it should be parsed as string/file
  pattern.

* Dropped support for automatic upgrade of repo formats used by versions before
  0.12.0.

* `jj fix` now defaults to the broader revset `-s reachable(@, mutable())`
  instead of `-s @`.

* Dropped support for deprecated `jj branch delete`/`forget` `--glob` option.

* `jj branch set` now creates new branch if it doesn't exist. Use `jj branch
  move` to ensure that the target branch already exists.
  [#3584](https://github.com/jj-vcs/jj/issues/3584)

### Deprecations

* Replacing `-l` shorthand for `--limit` with `-n` in `jj log`, `jj op log`
  and `jj obslog`.

* `jj split --siblings` is deprecated in favor of `jj split --parallel` (to
  match `jj parallelize`).

* A new `jj file` subcommand now replaces several existing uncategorized
  commands, which are deprecated.
  - `jj file show` replaces `jj cat`.
  - `jj file chmod` replaces `jj chmod`.
  - `jj file list` replaces `jj files`.

### New features

* Support background filesystem monitoring via watchman triggers enabled with
  the `core.watchman.register_snapshot_trigger = true` config.

* Show paths to config files when configuration errors occur.

* `jj fix` now supports configuring the default revset for `-s` using the
  `revsets.fix` config.

* The `descendants()` revset function now accepts an optional `depth` argument;
  like the `ancestors()` depth argument, it limits the depth of the set.

* Revset/template aliases now support function overloading.
  [#2966](https://github.com/jj-vcs/jj/issues/2966)

* Conflicted files are individually simplified before being materialized.

* The `jj file` subcommand now contains several existing file utilities.
  - `jj file show`, replacing `jj cat`.
  - `jj file chmod` replacing `jj chmod`.
  - `jj file list` replacing `jj files`.

* New command `jj branch move` let you update branches by name pattern or source
  revision.

* New diff option `jj diff --name-only` allows for easier shell scripting.

* In color-words diffs, hunks are now highlighted with underline. See [diff
  colors and styles](docs/config.md#diff-colors-and-styles) for customization.

* `jj git push -c <arg>` can now accept revsets that resolve to multiple
  revisions. This means that `jj git push -c xyz -c abc` is now equivalent to
  `jj git push -c 'all:(xyz | abc)'`.

* `jj prev` and `jj next` have gained a `--conflict` flag which moves you
  to the next conflict in a child commit.

* New command `jj git remote set-url` that sets the url of a git remote.

* Author timestamp is now reset when rewriting discardable commits (empty
  commits with no description) if authored by the current user.
  [#2000](https://github.com/jj-vcs/jj/issues/2000)

* `jj commit` now accepts `--reset-author` option to match `jj describe`.

* `jj squash` now accepts a `--keep-emptied` option to keep the source commit.

### Fixed bugs

* `jj git push` now ignores immutable commits when checking whether a
  to-be-pushed commit has conflicts, or has no description / committer / author
  set. [#3029](https://github.com/jj-vcs/jj/issues/3029)

* `jj` will look for divergent changes outside the short prefix set even if it
  finds the change id inside the short prefix set.
  [#2476](https://github.com/jj-vcs/jj/issues/2476)

### Contributors

Thanks to the people who made this release happen!

* Austin Seipp (@thoughtpolice)
* Benjamin Tan (@bnjmnt4n)
* Daniel Ploch (@torquestomp)
* Danny Hooper (@hooper)
* Ilya Grigoriev (@ilyagr)
* James Sully (@sullyj3)
* Jonathan Tan (@jonathantanmy)
* Kyle J Strand (@BatmanAoD)
* Manuel Caldeira (@KiitoX)
* Martin von Zweigbergk (@martinvonz)
* Matt Kulukundis (@fowles)
* Matt Stark (@matts1)
* mlcui (@mlcui-corp)
* Philip Metzger (@PhilipMetzger)
* Scott Taylor (@scott2000)
* Simon Wollwage (@Kintaro)
* Tal Pressman (@tp-woven)
* Yuya Nishihara (@yuja)

## [0.18.0] - 2024-06-05

### Breaking changes

* Dropped support for `ui.default-revset` config (replaced by `revsets.log` in
  0.8.0).

* The `commit_summary_no_branches` template is superseded by
  `templates.branch_list`.

* `jj split` will now refuse to split an empty commit.

* `jj config list` now uses multi-line strings and single-quoted strings in the
  output when appropriate.

* `jj config get`/`list`/`set` now parse `name` argument as [TOML
  key](https://toml.io/en/v1.0.0#keys). Quote meta characters as needed.
  Example: `jj config get "revset-aliases.'trunk()'"`

* When updating the working copy away from an empty and undescribed commit, it
  is now abandoned even if it is a merge commit.

* If a new working-copy commit is created because the old one was abandoned, and
  the old commit was merge, then the new commit will now also be.
  [#2859](https://github.com/jj-vcs/jj/issues/2859)

* `jj new`'s `--insert-before`/`--insert-after` options must now be set for each
  commit the new commit will be inserted before/after. Previously, those options
  were global flags and specifying them once would insert the new commit before/
  after all the specified commits.

### Deprecations

* Attempting to alias a built-in command now gives a warning, rather than being
  silently ignored.

### New features

* `jj branch list`/`tag list` now accept `-T`/`--template` option. The tag list
  prints commit summary along with the tag name by default.

* Conflict markers now include an explanation of what each part of the conflict
  represents.

* `ui.color = "debug"` prints active labels alongside the regular colored
  output.

* `jj branch track` now show conflicts if there are some.

* A new revset `reachable(srcs, domain)` will return all commits that are
  reachable from `srcs` within `domain`.

* There are now prebuilt binaries for `aarch64-linux-unknown-musl`.
  Note, these are cross compiled and currently untested.
  We plan on providing fully tested builds later once our CI system allows it.

* Added new revsets `mutable()` and `immutable()`.

* Upgraded `scm-record` from v0.2.0 to v0.3.0. See release notes at
  <https://github.com/arxanas/scm-record/releases/tag/v0.3.0>

* New command `jj fix` that can be configured to update commits by running code
  formatters (or similar tools) on changed files. The configuration schema and
  flags are minimal for now, with a number of improvements planned (for example,
  [#3800](https://github.com/jj-vcs/jj/issues/3800) and
  [#3801](https://github.com/jj-vcs/jj/issues/3801)).

* `jj new`'s `--insert-before` and `--insert-after` options can now be used
  simultaneously.

* `jj git push` now can push commits with empty descriptions with the
  `--allow-empty-description` flag

### Fixed bugs

* Previously, `jj git push` only made sure that the branch is in the expected
  location on the remote server when pushing a branch forward (as opposed to
  sideways or backwards). Now, `jj git push` makes a safety check in all cases
  and fails whenever `jj git fetch` would have introduced a conflict.

  In other words, previously branches that moved sideways or backward were
  pushed similarly to Git's `git push --force`; now they have protections
  similar to `git push --force-with-lease` (though not identical to it, to match
  the behavior of `jj git fetch`). Note also that because of the way `jj git
  fetch` works, `jj` does not suffer from the same problems as Git's `git push
  --force-with-lease` in situations when `git fetch` is run in the background.

* When the working copy commit becomes immutable, a new one is automatically
  created
  on top of it to avoid letting the user edit the immutable one.

* `jj config list` now properly escapes TOML keys (#1322).

* Files with conflicts are now checked out as executable if all sides of the
  conflict are executable.

* The progress bar (visible when using e.g. `jj git clone`) clears the
  remainder of the cursor row after drawing rather than clearing the entire row
  before drawing, eliminating the "flicker" effect seen on some terminals.

### Contributors

Thanks to the people who made this release happen!

* Alexander Potashev (@aspotashev)
* Austin Seipp (@thoughtpolice)
* Benjamin Tan (@bnjmnt4n)
* Charles Crete (@Cretezy)
* Daniel Ploch (@torquestomp)
* Danny Hooper (@hooper)
* Eidolon (@HybridEidolon)
* Glen Choo (@chooglen)
* Gregory Anders (@gpanders)
* Ilya Grigoriev (@ilyagr)
* jyn (@jyn514)
* Martin von Zweigbergk (@martinvonz)
* Matt Stark (@matts1)
* Matthew Davidson (@KingMob)
* Michael Gattozzi (@mgattozzi)
* mlcui (@mlcui-corp)
* Philip Metzger (@PhilipMetzger)
* Remo Senekowitsch (@senekor)
* Thomas Castiglione (@gulbanana)
* Théo Daron (@tdaron)
* tinger (@tingerrr)
* Waleed Khan (@arxanas)
* Yuya Nishihara (@yuja)

## [0.17.1] - 2024-05-07

### Fixed bugs

* `jj status` no longer scans through the entire history to look for ancestors
  with conflicts.

## [0.17.0] - 2024-05-01

### Breaking changes

* The default template aliases were replaced as follows:
  * `builtin_op_log_root(op_id: OperationId)` ->
    `format_root_operation(root: Operation)`
  * `builtin_log_root(change_id: ChangeId, commit_id: CommitId)` ->
    `format_root_commit(root: Commit)`
  * `builtin_change_id_with_hidden_and_divergent_info` ->
    `format_short_change_id_with_hidden_and_divergent_info(commit: Commit)`

* The `--revision` option of `jj rebase` is renamed to `--revisions`. The short
  alias `-r` is still supported.

### New features

* The list of conflicted paths is printed whenever the working copy changes.
  This can be disabled with the `--quiet` option.

* Commit objects in templates now have a `mine() -> Boolean` method analog to
  the same function in revsets. It evaluates to true if the email of the commit
  author matches the current `user.email`.

* Commit objects in templates now have a `contained_in(revset: String) ->
  Boolean` method.

* Operation objects in templates now have a `snapshot() -> Boolean` method that
  evaluates to true if the operation was a snapshot created by a non-mutating
  command (e.g. `jj log`).

* Revsets and templates now support single-quoted raw string literals.

* A new config option `ui.always-allow-large-revsets` has been added to
  allow large revsets expressions in some commands, without the `all:` prefix.

* A new config option `ui.allow-filesets` has been added to enable ["fileset"
  expressions](docs/filesets.md). Note that filesets are currently experimental,
  but will be enabled by default in a future release.

* A new global flag `--ignore-immutable` lets you rewrite immutable commits.

* New command `jj parallelize` that rebases a set of revisions into siblings.

* `jj status` now supports filtering by paths. For example, `jj status .` will
  only list changed files that are descendants of the current directory.

* `jj prev` and `jj next` now work when the working copy revision is a merge.

* `jj squash` now accepts a `--use-destination-message/-u` option that uses the
  description of the destination for the new squashed revision and discards the
  descriptions of the source revisions.

* You can check whether Watchman fsmonitor is enabled or installed with the new
  `jj debug watchman status` command.

* `jj rebase` now accepts revsets resolving to multiple revisions with the
  `--revisions`/`-r` option.

* `jj rebase -r` now accepts `--insert-after` and `--insert-before` options to
  customize the location of the rebased revisions.

### Fixed bugs

* Revsets now support `\`-escapes in string literal.

* The builtin diff editor now allows empty files to be selected during
  `jj split`.

* Fixed a bug with `jj split` introduced in 0.16.0 that caused it to incorrectly
  rebase the children of the revision being split if they had other parents
  (i.e. if the child was a merge).

* The `snapshot.max-new-file-size` option can now handle raw integer literals,
  interpreted as a number of bytes, where previously it could only handle string
  literals. This means that `snapshot.max-new-file-size="1"` and
  `snapshot.max-new-file-size=1` are now equivalent.

* `jj squash <path>` is now a no-op if the path argument didn't match any paths
  (it used to create new commits with bumped timestamp).
  [#3334](https://github.com/jj-vcs/jj/issues/3334)

### Contributors

Thanks to the people who made this release happen!

* Anton Älgmyr (@algmyr)
* Anton Bulakh (@necauqua)
* Austin Seipp (@thoughtpolice)
* Benjamin Tan (@bnjmnt4n)
* Cretezy (@Cretezy)
* Daniel Ploch (@torquestomp)
* Evan Mesterhazy (@emesterhazy)
* Ilya Grigoriev (@ilyagr)
* Martin von Zweigbergk (@martinvonz)
* Noah Mayr (@noahmayr)
* Jeremy O'Brien (@neutralinsomniac)
* Jonathan Lorimer (@JonathanLorimer)
* Philip Metzger (@PhilipMetzger)
* Poliorcetics (@poliorcetics)
* Rowan Walsh (@rowan-walsh)
* Scott Olson (@solson)
* Théo Daron (@tdaron)
* Yuya Nishihara (@yuja)

## [0.16.0] - 2024-04-03

### Deprecations

* `jj move` was deprecated in favor of `jj squash`.

### Breaking changes

* The `git_head` template keyword now returns an optional value instead of a
  list of 0 or 1 element.

* The `jj sparse set --edit`/`--reset` flags were split up into `jj sparse
  edit`/`reset` subcommands respectively.

* The `jj sparse` subcommands now parse and print patterns as workspace-relative
  paths.

* The `jj log` command no longer uses the default revset when a path is
  specified.

### New features

* Config now supports rgb hex colors (in the form `#rrggbb`) wherever existing
  color names are supported.

* `ui.default-command` now accepts multiple string arguments, for more complex
  default `jj` commands.

* Graph node symbols are now configurable via templates
  * `templates.log_node`
  * `templates.op_log_node`

* `jj log` now includes synthetic nodes in the graph where some revisions were
  elided.

* `jj squash` now accepts `--from` and `--into` (also aliased as `--to`) if `-r`
  is not specified. It can now be used for all use cases where `jj move` could
  previously be used. The `--from` argument accepts a revset that resolves to
  more than one revision.

* Commit templates now support `immutable` keyword.

* New template function `coalesce(content, ..)` is added.

* Timestamps are now shown in local timezone and without milliseconds and
  timezone offset by default.

* `jj git push` now prints messages from the remote.

* `jj branch list` now supports a `--conflicted/-c` option to show only
  conflicted branches.

* `jj duplicate` and `jj abandon` can now take more than a single `-r` argument,
  for consistency with other commands.

* `jj branch list` now allows combining `-r REVISIONS`/`NAMES` and `-a` options.

* `--all` is now named `--all-remotes` for `jj branch list`

* There is a new global `--quiet` flag to silence commands' non-primary output.

* `jj split` now supports a `--siblings/-s` option that splits the target
  revision into siblings with the same parents and children.

* New function `working_copies()` for revsets to show the working copy commits
  of all workspaces.

### Fixed bugs

None.

### Contributors

Thanks to the people who made this release happen!

* Aleksey Kuznetsov (@zummenix)
* Anton Älgmyr (@algmyr)
* Austin Seipp (@thoughtpolice)
* Benjamin Tan (@bnjmnt4n)
* Chris Krycho (@chriskrycho)
* Christoph Koehler (@ckoehler)
* Daniel Ploch (@torquestomp)
* Evan Mesterhazy (@emesterhazy)
* Ilya Grigoriev (@ilyagr)
* Khionu Sybiern (@khionu)
* Martin von Zweigbergk (@martinvonz)
* Matthew Davidson (@KingMob)
* mrstanwell (@mrstanwell)
* Noah Mayr (@noahmayr)
* Patric Stout (@TrueBrain)
* Poliorcetics (@poliorcetics)
* Simon Wollwage (@Kintaro)
* Steve Klabnik (@steveklabnik)
* Tom Ward (@tomafro)
* TrashCan (@TrashCan69420)
* Yuya Nishihara (@yuja)

## [0.15.1] - 2024-03-06

No code changes (fixing Rust `Cargo.toml` stuff).

## [0.15.0] - 2024-03-06

### Breaking changes

* The minimum supported Rust version (MSRV) is now 1.76.0.

* The on-disk index format changed. New index files will be created
  automatically, but it can fail if the repository is co-located and predates
  Git GC issues [#815](https://github.com/jj-vcs/jj/issues/815). If
  reindexing failed, you'll need to clean up corrupted operation history by
  `jj op abandon ..<bad operation ID>`.

* Dropped support for the "legacy" graph-drawing style. Use "ascii" for a very
  similar result.

* The default log output no longer lists all tagged heads. Set `revsets.log =
  "@ | ancestors(immutable_heads().., 2) | heads(immutable_heads())"` to restore
  the old behavior.

* Dropped support for the deprecated `:` revset operator. Use `::` instead.

* `jj rebase --skip-empty` no longer abandons commits that were already empty
  before the rebase.

### New features

* Partial support for commit signing. Currently you can configure jj to "keep"
  commit signatures by making new ones for rewritten commits, and to sign new
  commits when they are created.

  This comes with out-of-the-box support for the following backends:
  * GnuPG
  * SSH

  Signature verification and an explicit sign command will hopefully come soon.

* Templates now support logical operators: `||`, `&&`, `!`

* Templates now support the `self` keyword, which is the current commit in `jj
  log`/`obslog` templates.

* `jj show` now accepts `-T`/`--template` option to render its output using
  template

* `jj config list` now accepts `-T`/`--template` option.

* `jj git fetch` now accepts `-b` as a shorthand for `--branch`, making it more
  consistent with other commands that accept a branch

* In the templating language, Timestamps now have a `.local()` method for
  converting to the local timezone.

* `jj next/prev` now infer `--edit` when you're already editing a non-head
  commit (a commit with children).

* A new built-in pager named `:builtin` is available on all platforms,
  implemented with [minus](https://github.com/arijit79/minus/)

* Set config `ui.log-synthetic-elided-nodes = true` to make `jj log` include
  synthetic nodes in the graph where some revisions were elided
  ([#1252](https://github.com/jj-vcs/jj/issues/1252),
  [#2971](https://github.com/jj-vcs/jj/issues/2971)). This may become the
  default depending on feedback.

* When creating a new workspace, the sparse patterns are now copied over from
  the current workspace.

* `jj git init --colocate` can now import an existing Git repository. This is
  equivalent to `jj git init --git-repo=.`.

* `jj git fetch` now automatically prints new remote branches and tags by
  default.

* `--verbose/-v` is now `--debug` (no short option since it's not intended to be
  used often)

* `jj move --from/--to` can now be abbreviated to `jj move -f/-t`

* `jj commit`/`diffedit`/`move`/`resolve`/`split`/`squash`/`unsquash` now accept
  `--tool=<NAME>` option to override the default.
  [#2575](https://github.com/jj-vcs/jj/issues/2575)

* Added completions for [Nushell](https://nushell.sh) to `jj util completion`

* `jj branch list` now supports a `--tracked/-t` option which can be used to
  show tracked branches only. Omits local Git-tracking branches by default.

* Commands producing diffs now accept a `--context` flag for the number of
  lines of context to show.

* `jj` commands with the `-T`/`--template` option now provide a hint containing
  defined template names when no argument is given, assisting the user in making
  a selection.

### Fixed bugs

* On Windows, symlinks in the repo are now supported when Developer Mode is
  enabled.
  When symlink support is unavailable, they will be materialized as regular
  files in the
  working copy (instead of resulting in a crash).
  [#2](https://github.com/jj-vcs/jj/issues/2)

* On Windows, the `:builtin` pager is now used by default, rather than being
  disabled entirely.

* Auto-rebase now preserves the shape of history even for merge commits where
  one parent is an ancestor of another.
  [#2600](https://github.com/jj-vcs/jj/issues/2600)

### Contributors

Thanks to the people who made this release happen!

* Aleksey Kuznetsov (@zummenix)
* Anton Bulakh (@necauqua)
* Anton Älgmyr (@algmyr)
* Austin Seipp (@thoughtpolice)
* Benjamin Brittain (@benbrittain)
* Benjamin Tan (@bnjmnt4n)
* Daehyeok Mun (@daehyeok)
* Daniel Ploch (@torquestomp)
* Evan Mesterhazy (@emesterhazy)
* gulbanana (@gulbanana)
* Ilya Grigoriev (@ilyagr)
* Jonathan Tan (@jonathantanmy)
* Julien Vincent (@julienvincent)
* jyn (@jyn514)
* Martin von Zweigbergk (@martinvonz)
* Paulo Coelho (@prscoelho)
* Philip Metzger (@PhilipMetzger)
* Poliorcetics (@poliorcetics)
* Stephen Jennings (@jennings)
* Vladimir (@0xdeafbeef)
* Yuya Nishihara (@yuja)

## [0.14.0] - 2024-02-07

### Deprecations

* `jj checkout` and `jj merge` are both deprecated; use `jj new` instead to
  replace both of these commands in all instances.

  **Rationale**: `jj checkout` and `jj merge` both implement identical
  functionality, which is a subset of `jj new`. `checkout` creates a new working
  copy commit on top of a single specified revision, i.e. with one parent.
  `merge` creates a new working copy commit on top of *at least* two specified
  revisions, i.e. with two or more parents.

  The only difference between these commands and `jj new`, which *also* creates
  a new working copy commit, is that `new` can create a working copy commit on
  top of any arbitrary number of revisions, so it can handle both the previous
  cases at once. The only actual difference between these three commands is the
  command syntax and their name. These names were chosen to be familiar to users
  of other version control systems, but we instead encourage all users to adopt
  `jj new` instead; it is more general and easier to remember than both of
  these.

  `jj checkout` and `jj merge` will no longer be shown as part of `jj help`, but
  will still function for now, emitting a warning about their deprecation.

  **Deadline**: `jj checkout` and `jj merge` will be deleted and are expected
  become a **hard error later in 2024**.

* `jj init --git` and `jj init --git-repo` are now deprecated and will be
  removed
  in the near future.

  Use `jj git init` instead.

### Breaking changes

* (Minor) Diff summaries (e.g. `jj diff -s`) now use `D` for "Deleted" instead
  of `R` for "Removed". @joyously pointed out that `R` could also mean
  "Renamed".

* `jj util completion` now takes the shell as a positional argument, not a flag.
  the previous behavior is deprecated, but supported for now. it will be removed
  in the future.

* `jj rebase` now preserves the shape of history even for merge commits where
  one parent is an ancestor of another. You can follow the `jj rebase` by
  `jj rebase -s <merge commit> -d <single parent>` if you want to linearize the
  history.

### New features

* `jj util completion` now supports powershell and elvish.

* Official binaries for macOS running on Apple Silicon (`aarch64-apple-darwin`)
  are now available, alongside the existing macOS x86 binaries.

* New `jj op abandon` command is added to clean up the operation history. Git
  refs and commit objects can be further compacted by `jj util gc`.

* `jj util gc` now removes unreachable operation, view, and Git objects.

* `jj branch rename` will now warn if the renamed branch has a remote branch,
  since
  those will have to be manually renamed outside of `jj`.

* `jj git push` gained a `--tracked` option, to push all the tracked branches.

* There's now a virtual root operation, similar to the [virtual root
  commit](docs/glossary.md#root-commit). It appears at the end of `jj op log`.

* `jj config list` gained a `--include-overridden` option to allow
  printing overridden config values.

* `jj config list` now accepts `--user` or `--repo` option to specify
  config origin.

* New `jj config path` command to print the config file path without launching
  an editor.

* `jj tag list` command prints imported git tags.

* `jj next` and `jj prev` now prompt in the event of the next/previous commit
  being ambiguous, instead of failing outright.

* `jj resolve` now displays the file being resolved.

* `jj workspace root` was aliased to `jj root`, for ease of discoverability

* `jj diff` no longer shows the contents of binary files.

* `jj git` now has an `init` command that initializes a git backed repo.

* New template function `surround(prefix, suffix, content)` is added.

### Fixed bugs

* Fixed snapshots of symlinks in `gitignore`-d directory.
  [#2878](https://github.com/jj-vcs/jj/issues/2878)

* Fixed data loss in dirty working copy when checked-out branch is rebased or
  abandoned by Git.
  [#2876](https://github.com/jj-vcs/jj/issues/2876)

### Contributors

Thanks to the people who made this release happen!

* Austin Seipp (@thoughtpolice)
* Benjamin Brittain (@benbrittain)
* Chris Krycho (@chriskrycho)
* Daehyeok Mun (@daehyeok)
* Daniel Ploch (@torquestomp)
* Essien Ita Essien (@essiene)
* Ikko Eltociear Ashimine (@eltociear)
* Ilya Grigoriev (@ilyagr)
* Jonathan Tan (@jonathantanmy)
* jyn (@jyn514)
* Martin von Zweigbergk (@martinvonz)
* Matt Stark (@matts1)
* Michael Pratt (prattmic)
* Philip Metzger (@PhilipMetzger)
* Stephen Jennings (@jennings)
* Valentin Gatien-Baron (@v-gb)
* vwkd (@vwkd)
* Yuya Nishihara (@yuja)

## [0.13.0] - 2024-01-03

### Breaking changes

* `jj git fetch` no longer imports new remote branches as local branches. Set
  `git.auto-local-branch = true` to restore the old behavior.

### New features

* Information about new and resolved conflicts is now printed by every command.

* `jj branch` has gained a new `rename` subcommand that allows changing a branch
  name atomically. `jj branch help rename` for details.

### Fixed bugs

* Command aliases can now be loaded from repository config relative to the
  current working directory.
  [#2414](https://github.com/jj-vcs/jj/issues/2414)

### Contributors

Thanks to the people who made this release happen!

* Austin Seipp (@thoughtpolice)
* Essien Ita Essien (@essiene)
* Gabriel Scherer (@gasche)
* Ilya Grigoriev (@ilyagr)
* Martin von Zweigbergk (@martinvonz)
* Philip Metzger (@PhilipMetzger)
* Waleed Khan (@arxanas)
* Yuya Nishihara (@yuja)

## [0.12.0] - 2023-12-05

### Breaking changes

* The `remote_branches()` revset no longer includes branches exported to the Git
  repository (so called Git-tracking branches.)

* `jj branch set` no longer creates a new branch. Use `jj branch create`
  instead.

* `jj init --git` in an existing Git repository now errors and exits rather than
  creating a second Git store.

### New features

* `jj workspace add` can now take _multiple_ `--revision` arguments, which will
  create a new workspace with its working-copy commit on top of all the parents,
  as if you had run `jj new r1 r2 r3 ...`.

* You can now set `git.abandon-unreachable-commits = false` to disable the
  usual behavior where commits that became unreachable in the Git repo are
  abandoned ([#2504](https://github.com/jj-vcs/jj/pull/2504)).

* `jj new` gained a `--no-edit` option to prevent editing the newly created
  commit. For example, `jj new a b --no-edit -m Merge` creates a merge commit
  without affecting the working copy.

* `jj rebase` now takes the flag `--skip-empty`, which doesn't copy over commits
  that would become empty after a rebase.

* There is a new `jj util gc` command for cleaning up the repository storage.
  For now, it simply runs `git gc` on the backing Git repo (when using the Git
  backend).

### Fixed bugs

* Fixed another file conflict resolution issue where `jj status` would disagree
  with the actual file content.
  [#2654](https://github.com/jj-vcs/jj/issues/2654)

### Contributors

Thanks to the people who made this release happen!

* Antoine Cezar (@AntoineCezar)
* Anton Bulakh (@necauqua)
* Austin Seipp (@thoughtpolice)
* Benjamin Saunders (@Ralith)
* Carlos Precioso (@cprecioso)
* Chris Krycho (@chriskrycho)
* Ilya Grigoriev (@ilyagr)
* Jason R. Coombs (@jaraco)
* Jesse Somerville (@jessesomerville)
* Łukasz Kurowski (@crackcomm)
* Martin von Zweigbergk (@martinvonz)
* mlcui (@mlcui-corp)
* Philip Metzger (@PhilipMetzger)
* Waleed Khan (@arxanas)
* Yuya Nishihara (@yuja)

## [0.11.0] - 2023-11-01

### Breaking changes

* Conflicts are now stored in a different way. Commits written by a new `jj`
  binary will not be read correctly by older `jj` binaries. The new model
  solves some performance problems with the old model. For example, `jj log`
  should be noticeably faster on large repos. You may need to create a new
  clone to see the full speedup.

* The `remote_branches()` revset now includes branches exported to the Git
  repository (so called Git-tracking branches.) *This change will be reverted
  in 0.12.0.*

* Status messages are now printed to stderr.

* `jj config set` now interprets the value as TOML also if it's a valid TOML
  array or table. For example, `jj config set --user 'aliases.n' '["new"]'`

* Remote branches now have tracking or non-tracking flags. The
  `git.auto-local-branch` setting is applied only to newly fetched remote
  branches. Existing remote branches are migrated as follows:

  * If local branch exists, the corresponding remote branches are considered
    tracking branches.
  * Otherwise, the remote branches are non-tracking branches.

  If the deduced tracking flags are wrong, use `jj branch track`/`untrack`
  commands to fix them up.

  See [automatic local branch creation](docs/config.md#automatic-local-branch-creation)
  for details.

* Non-tracking remote branches aren't listed by default. Use `jj branch list
  --all` to show all local and remote branches.

* It's not allowed to push branches if non-tracking remote branches of the same
  name exist.

* Pushing deleted/moved branches no longer abandons the local commits referenced
  by the remote branches.

* `jj git fetch --branch` now requires `glob:` prefix to expand `*` in branch
  name.

### New features

* `jj`'s stable release can now be installed
  with [`cargo binstall jj-cli`](https://github.com/cargo-bins/cargo-binstall).

* `jj workspace add` now takes a `--revision` argument.

* `jj workspace forget` can now forget multiple workspaces at once.

* `branches()`/`remote_branches()`/`author()`/`committer()`/`description()`
  revsets now support glob matching.

* `jj branch delete`/`forget`/`list`, and `jj git push --branch` now support
  [string pattern syntax](docs/revsets.md#string-patterns). The `--glob` option
  is deprecated in favor of `glob:` pattern.

* The `branches`/`tags`/`git_refs`/`git_head` template keywords now return a
  list of `RefName`s. They were previously pre-formatted strings.

* The new template keywords `local_branches`/`remote_branches` are added to show
  only local/remote branches.

* `jj workspace add` now preserves all parents of the old working-copy commit
  instead of just the first one.

* `jj rebase -r` gained the ability to rebase a revision `A` onto a descendant
  of `A`.

### Fixed bugs

* Updating the working copy to a commit where a file that's currently ignored
  in the working copy no longer leads to a crash
  ([#976](https://github.com/jj-vcs/jj/issues/976)).

* Conflicts in executable files can now be resolved just like conflicts in
  non-executable files ([#1279](https://github.com/jj-vcs/jj/issues/1279)).

* `jj new --insert-before` and `--insert-after` now respect immutable revisions
  ([#2468](https://github.com/jj-vcs/jj/pull/2468)).

### Contributors

Thanks to the people who made this release happen!

* Antoine Cezar (@AntoineCezar)
* Austin Seipp (@thoughtpolice)
* Benjamin Saunders (@Ralith)
* Gabriel Scherer (@gasche)
* Ilya Grigoriev (@ilyagr)
* Infra (@1011X)
* Isabella Basso (@isinyaaa)
* Martin von Zweigbergk (@martinvonz)
* Tal Pressman (@talpr)
* Waleed Khan (@arxanas)
* Yuya Nishihara (@yuja)

## [0.10.0] - 2023-10-04

### Breaking changes

* A default revset-alias function `trunk()` now exists. If you previously
  defined
  your own `trunk()` alias it will continue to overwrite the built-in one.
  Check [revsets.toml](cli/src/config/revsets.toml)
  and [revsets.md](docs/revsets.md)
  to understand how the function can be adapted.

### New features

* The `ancestors()` revset function now takes an optional `depth` argument
  to limit the depth of the ancestor set. For example, use `jj log -r
  'ancestors(@, 5)` to view the last 5 commits.

* Support for the Watchman filesystem monitor is now bundled by default. Set
  `core.fsmonitor = "watchman"` in your repo to enable.

* You can now configure the set of immutable commits via
  `revset-aliases.immutable_heads()`. For example, set it to
  `"remote_branches() | tags()"` to prevent rewriting those those. Their
  ancestors are implicitly also immutable.

* `jj op log` now supports `--no-graph`.

* Templates now support an additional escape: `\0`. This will output a literal
  null byte. This may be useful for e.g.
  `jj log -T 'description ++ "\0"' --no-graph` to output descriptions only, but
  be able to tell where the boundaries are

* jj now bundles a TUI tool to use as the default diff and merge editors. (The
  previous default was `meld`.)

* `jj split` supports the `--interactive` flag. (This is already the default if
  no paths are provided.)

* `jj commit` accepts an optional list of paths indicating a subset of files to
  include in the first commit

* `jj commit` accepts the `--interactive` flag.

### Fixed bugs

### Contributors

Thanks to the people who made this release happen!

* Austin Seipp (@thoughtpolice)
* Emily Kyle Fox (@emilykfox)
* glencbz (@glencbz)
* Hong Shin (@honglooker)
* Ilya Grigoriev (@ilyagr)
* James Sully (@sullyj3)
* Martin von Zweigbergk (@martinvonz)
* Philip Metzger (@PhilipMetzger)
* Ruben Slabbert (@rslabbert)
* Vamsi Avula (@avamsi)
* Waleed Khan (@arxanas)
* Willian Mori (@wmrmrx))
* Yuya Nishihara (@yuja)
* Zachary Dremann (@Dr-Emann)

## [0.9.0] - 2023-09-06

### Breaking changes

* The minimum supported Rust version (MSRV) is now 1.71.0.

* The storage format of branches, tags, and git refs has changed. Newly-stored
  repository data will no longer be loadable by older binaries.

* The `:` revset operator is deprecated. Use `::` instead. We plan to delete the
  `:` form in jj 0.15+.

* The `--allow-large-revsets` flag for `jj rebase` and `jj new` was replaced by
  a `all:` before the revset. For example, use `jj rebase -d 'all:foo-'`
  instead of `jj rebase --allow-large-revsets -d 'foo-'`.

* The `--allow-large-revsets` flag for `jj rebase` and `jj new` can no longer be
  used for allowing duplicate destinations. Include the potential duplicates
  in a single expression instead (e.g. `jj new 'all:x|y'`).

* The `push.branch-prefix` option was renamed to `git.push-branch-prefix`.

* The default editor on Windows is now `Notepad` instead of `pico`.

* `jj` will fail attempts to snapshot new files larger than 1MiB by default.
  This behavior
  can be customized with the `snapshot.max-new-file-size` config option.

* Author and committer signatures now use empty strings to represent unset
  names and email addresses. The `author`/`committer` template keywords and
  methods also return empty strings.
  Older binaries may not warn user when attempting to `git push` commits
  with such signatures.

* In revsets, the working-copy or remote symbols (such as `@`, `workspace_id@`,
  and `branch@remote`) can no longer be quoted as a unit. If a workspace or
  branch name contains whitespace, quote the name like `"branch name"@remote`.
  Also, these symbols will not be resolved as revset aliases or function
  parameters. For example, `author(foo@)` is now an error, and the revset alias
  `'revset-aliases.foo@' = '@'` will be failed to parse.

* The `root` revset symbol has been converted to function `root()`.

* The `..x` revset is now evaluated to `root()..x`, which means the root commit
  is no longer included.

* `jj git push` will now push all branches in the range `remote_branches()..@`
  instead of only branches pointing to `@` or `@-`.

* It's no longer allowed to create a Git remote named "git". Use `jj git remote
  rename` to rename the existing remote.
  [#1690](https://github.com/jj-vcs/jj/issues/1690)

* Revset expression like `origin/main` will no longer resolve to a
  remote-tracking branch. Use `main@origin` instead.

### New features

* Default template for `jj log` now does not show irrelevant information
  (timestamp, empty, message placeholder etc.) about the root commit.

* Commit templates now support the `root` keyword, which is `true` for the root
  commit and `false` for every other commit.

* `jj init --git-repo` now works with bare repositories.

* `jj config edit --user` and `jj config set --user` will now pick a default
  config location if no existing file is found, potentially creating parent
  directories.

* `jj log` output is now topologically grouped.
  [#242](https://github.com/jj-vcs/jj/issues/242)

* `jj git clone` now supports the `--colocate` flag to create the git repo
  in the same directory as the jj repo.

* `jj restore` gained a new option `--changes-in` to restore files
  from a merge revision's parents. This undoes the changes that `jj diff -r`
  would show.

* `jj diff`/`log` now supports `--tool <name>` option to generate diffs by
  external program. For configuration, see [the documentation](docs/config.md).
  [#1886](https://github.com/jj-vcs/jj/issues/1886)

* A new experimental diff editor `meld-3` is introduced that sets up Meld to
  allow you to see both sides of the original diff while editing. This can be
  used with `jj split`, `jj move -i`, etc.

* `jj log`/`obslog`/`op log` now supports `--limit N` option to show the first
  `N` entries.

* Added the `ui.paginate` option to enable/disable pager usage in commands

* `jj checkout`/`jj describe`/`jj commit`/`jj new`/`jj squash` can take repeated
  `-m/--message` arguments. Each passed message will be combined into paragraphs
  (separated by a blank line)

* It is now possible to set a default description using the new
  `ui.default-description` option, to use when describing changes with an empty
  description.

* `jj split` will now leave the description empty on the second part if the
  description was empty on the input commit.

* `branches()`/`remote_branches()`/`author()`/`committer()`/`description()`
  revsets now support exact matching. For example, `branch(exact:main)`
  selects the branch named "main", but not "maint". `description(exact:"")`
  selects commits whose description is empty.

* Revsets gained a new function `mine()` that
  aliases `author(exact:"your_email")`.

* Added support for `::` and `..` revset operators with both left and right
  operands omitted. These expressions are equivalent to `all()` and `~root()`
  respectively.

* `jj log` timestamp format now accepts `.utc()` to convert a timestamp to UTC.

* templates now support additional string
  methods `.starts_with(x)`, `.ends_with(x)`
  `.remove_prefix(x)`, `.remove_suffix(x)`, and `.substr(start, end)`.

* `jj next` and `jj prev` are added, these allow you to traverse the history
  in a linear style. For people coming from Sapling and `git-branchles`
  see [#2126](https://github.com/jj-vcs/jj/issues/2126) for
  further pending improvements.

* `jj diff --stat` has been implemented. It shows a histogram of the changes,
  same as `git diff --stat`.
  Fixes [#2066](https://github.com/jj-vcs/jj/issues/2066)

* `jj git fetch --all-remotes` has been implemented. It fetches all remotes
  instead of just the default remote

### Fixed bugs

* Fix issues related to .gitignore handling of untracked directories
  [#2051](https://github.com/jj-vcs/jj/issues/2051).

* `jj config set --user` and `jj config edit --user` can now be used outside of
  any repository.

* SSH authentication could hang when ssh-agent couldn't be reached
  [#1970](https://github.com/jj-vcs/jj/issues/1970)

* SSH authentication can now use ed25519 and ed25519-sk keys. They still need
  to be password-less.

* Git repository managed by the repo tool can now be detected as a "colocated"
  repository.
  [#2011](https://github.com/jj-vcs/jj/issues/2011)

### Contributors

Thanks to the people who made this release happen!

* Alexander Potashev (@aspotashev)
* Anton Bulakh (@necauqua)
* Austin Seipp (@thoughtpolice)
* Benjamin Brittain (@benbrittain)
* Benjamin Saunders (@Ralith)
* Christophe Poucet (@poucet)
* Emily Kyle Fox (@emilykfox)
* Glen Choo (@chooglen)
* Ilya Grigoriev (@ilyagr)
* Kevin Liao (@kevincliao)
* Linus Arver (@listx)
* Martin Clausen (@maacl)
* Martin von Zweigbergk (@martinvonz)
* Matt Freitas-Stavola (@mbStavola)
* Oscar Bonilla (@ob)
* Philip Metzger (@PhilipMetzger)
* Piotr Kufel (@qfel)
* Preston Van Loon (@prestonvanloon)
* Tal Pressman (@talpr)
* Vamsi Avula (@avamsi)
* Vincent Breitmoser (@Valodim)
* Vladimir (@0xdeafbeef)
* Waleed Khan (@arxanas)
* Yuya Nishihara (@yuja)
* Zachary Dremann (@Dr-Emann)

## [0.8.0] - 2023-07-09

### Breaking changes

* The `jujutsu` and `jujutsu-lib` crates were renamed to `jj-cli` and `jj-lib`,
  respectively.

* The `ui.oplog-relative-timestamps` option has been removed. Use the
  `format_time_range()` template alias instead. For details, see
  [the documentation](docs/config.md).

* Implicit concatenation of template expressions has been disabled. Use
  `++` operator, `concat()`, or `separate()` function instead.
  Example: `description ++ "\n"`

* `jj git push` will consider pushing the parent commit only when the
  current commit has no content and no description, such as right after
  a `jj squash`.

* The minimum supported Rust version (MSRV) is now 1.64.0.

* The `heads()` revset function was split up into two functions. `heads()`
  without arguments is now called `visible_heads()`. `heads()` with one argument
  is unchanged.

* The `ui.default-revset` config was renamed to `revsets.log`.

* The `jj sparse` command was split up into `jj sparse list` and
  `jj sparse set`.

* `jj hide` (alias for `jj abandon`) is no longer available. Use `jj abandon`
  instead.

* `jj debug completion`, `jj debug mangen` and `jj debug config-schema` have
  been moved from `jj debug` to `jj util`.

* `jj` will no longer parse `br` as a git_ref `refs/heads/br` when a branch `br`
  does not exist but the git_ref does (this is rare). Use `br@git` instead.

* `jj git fetch` will no longer import unrelated branches from the underlying
  Git repo.

### New features

* `jj git push --deleted` will remove all locally deleted branches from the
  remote.

* `jj restore` without `--from` works correctly even if `@` is a merge
  commit.

* `jj rebase` now accepts multiple `-s` and `-b` arguments. Revsets with
  multiple commits are allowed with `--allow-large-revsets`.

* `jj git fetch` now supports a `--branch` argument to fetch some of the
  branches only.

* `jj config get` command allows retrieving config values for use in scripting.

* `jj config set` command allows simple config edits like
  `jj config set --repo user.email "somebody@example.com"`

* Added `ui.log-word-wrap` option to wrap `jj log`/`obslog`/`op log` content
  based on terminal width. [#1043](https://github.com/jj-vcs/jj/issues/1043)

* Nodes in the (text-based) graphical log output now use a `◉` symbol instead
  of the letter `o`. The ASCII-based graph styles still use `o`.

* Commands that accept a diff format (`jj diff`, `jj interdiff`, `jj show`,
  `jj log`, and `jj obslog`) now accept `--types` to show only the type of file
  before and after.

* `jj describe` now supports `--reset-author` for resetting a commit's author
  to the configured user. `jj describe` also gained a `--no-edit` option to
  avoid opening the editor.

* Added `latest(x[, n])` revset function to select the latest `n` commits.

* Added `conflict()` revset function to select commits with conflicts.

* `jj squash` AKA `jj amend` now accepts a `--message` option to set the
  description of the squashed commit on the command-line.

* The progress display on `jj git clone/fetch` now includes the downloaded size.

* The formatter now supports a "default" color that can override another color
  defined by a parent style.

* `jj obslog` and `jj log` now show abandoned commits as hidden.

* `jj git fetch` and `jj git push` will now use the single defined remote even
  if it is not named "origin".

* `jj git push` now accepts `--branch` and `--change` arguments together.

* `jj git push` now accepts a `-r/--revisions` flag to specify revisions to
  push. All branches pointing to any of the specified revisions will be pushed.
  The flag can be used together with `--branch` and `--change`.

* `jj` with no subcommand now defaults to `jj log` instead of showing help. This
  command can be overridden by setting `ui.default-command`.

* Description tempfiles created via `jj describe` now have the file extension
  `.jjdescription` to help external tooling detect a unique filetype.

* The shortest unique change ID prefixes and commit ID prefixes in `jj log` are
  now shorter within the default log revset. You can override the default by
  setting the `revsets.short-prefixes` config to a different revset.

* The last seen state of branches in the underlying git repo is now presented by
  `jj branch list`/`jj log` as a remote called `git` (e.g. `main@git`). They can
  also be referenced in revsets. Such branches exist in colocated repos or if
  you use `jj git export`.

* The new `jj chmod` command allows setting or removing the executable bit on
  paths. Unlike the POSIX `chmod`, it works on Windows, on conflicted files, and
  on arbitrary revisions. Bits other than the executable bit are not planned to
  be supported.

* `jj sparse set` now accepts an `--edit` flag which brings up the `$EDITOR` to
  edit sparse patterns.

* `jj branch list` can now be filtered by revset.

* Initial support for the Watchman filesystem monitor. Set
  `core.fsmonitor = "watchman"` in your repo to enable.

### Fixed bugs

* Modify/delete conflicts now include context lines
  [#1244](https://github.com/jj-vcs/jj/issues/1244).

* It is now possible to modify either side of a modify/delete conflict (any
  change used to be considered a resolution).

* Fixed a bug that could get partially resolved conflicts to be interpreted
  incorrectly.

* `jj git fetch`: when re-adding a remote repository that had been previously
  removed, in some situations the remote branches were not recreated.

* `jj git remote rename`: the git remote references were not rewritten with
  the new name. If a new remote with the old name and containing the same
  branches was added, the remote branches may not be recreated in some cases.

* `jj workspace update-stale` now snapshots the working-copy changes before
  updating to the new working-copy commit.

* It is no longer allowed to create branches at the root commit.

* `git checkout` (without using `jj`) in colocated repo no longer abandons
  the previously checked-out anonymous branch.
  [#1042](https://github.com/jj-vcs/jj/issues/1042).

* `jj git fetch` in a colocated repo now abandons branches deleted on the
  remote, just like in a non-colocated repo.
  [#864](https://github.com/jj-vcs/jj/issues/864)

* `jj git fetch` can now fetch forgotten branches even if they didn't move on
  the remote.
  [#1714](https://github.com/jj-vcs/jj/pull/1714)
  [#1771](https://github.com/jj-vcs/jj/pull/1771)

* It is now possible to `jj branch forget` deleted branches.
  [#1537](https://github.com/jj-vcs/jj/issues/1537)

* Fixed race condition when assigning change id to Git commit. If you've
  already had unreachable change ids, run `jj debug reindex`.
  [#924](https://github.com/jj-vcs/jj/issues/924)

* Fixed false divergence on racy working-copy snapshots.
  [#697](https://github.com/jj-vcs/jj/issues/697),
  [#1608](https://github.com/jj-vcs/jj/issues/1608)

* In colocated repos, a bug causing conflicts when undoing branch moves (#922)
  has been fixed. Some surprising behaviors related to undoing `jj git push` or
  `jj git fetch` remain.

### Contributors

Thanks to the people who made this release happen!

* Aaron Bull Schaefer (@elasticdog)
* Anton Bulakh (@necauqua)
* Austin Seipp (@thoughtpolice)
* Benjamin Saunders (@Ralith)
* B Wilson (@xelxebar)
* Christophe Poucet (@poucet)
* David Barnett (@dbarnett)
* Glen Choo (@chooglen)
* Grégoire Geis (@71)
* Ilya Grigoriev (@ilyagr)
* Isabella Basso (@isinyaaa)
* Kevin Liao (@kevincliao)
* Martin von Zweigbergk (@martinvonz)
* mlcui (@mlcui-corp)
* Samuel Tardieu (@samueltardieu)
* Tal Pressman (@talpr)
* Vamsi Avula (@avamsi)
* Waleed Khan (@arxanas)
* Yuya Nishihara (@yuja)

## [0.7.0] - 2023-02-16

### Breaking changes

* The minimum supported Rust version (MSRV) is now 1.61.0.

* The `jj touchup` command was renamed to `jj diffedit`.

* The `-i` option to `jj restore` was removed in favor of new `--from`/`--to`
  options to `jj diffedit`.

* To report the situation when a change id corresponds to multiple visible
  commits, `jj log` now prints the change id in red and puts `??` after it.
  Previously, it printed the word "divergent".

* `jj log` prefixes commit descriptions with "(empty)" when they contain no
  change compared to their parents.

* The `author`/`committer` templates now display both name and email. Use
  `author.name()`/`committer.name()` to extract the name.

* Storage of the "HEAD@git" reference changed and can now have conflicts.
  Operations written by a new `jj` binary will have a "HEAD@git" reference that
  is not visible to older binaries.

* The `description` template keyword is now empty if no description set.
  Use `if(description, description, "(no description set)\n")` to get back
  the previous behavior.

* The `template.log.graph` and `template.commit_summary` config keys were
  renamed to `templates.log` and `templates.commit_summary` respectively.

* If a custom `templates.log` template is set, working-copy commit will
  no longer be highlighted automatically. Wrap your template with
  `label(if(current_working_copy, "working_copy"), ...)` to label the
  working-copy entry.

* The `ui.relative-timestamps` option has been removed. Use the
  `format_timestamp()` template alias instead. For details on showing relative
  timestamps in `jj log` and `jj show`, see [the documentation](docs/config.md).

* `jj op log` now shows relative timestamps by default. To disable, set
  `ui.oplog-relative-timestamps` to `false`.

* The global `--no-commit-working-copy` is now called `--ignore-working-copy`.

* The `diff.format` config option is now called `ui.diff.format`. The old name
  is still supported for now.

* `merge-tools.<name>.edit-args` now requires `$left`/`$right` parameters.
  The default is `edit-args = ["$left", "$right"]`.

* The builtin `jj update` and `jj up` aliases for `jj checkout` have been
  deleted.

* Change IDs are now rendered using letters from the end of the alphabet (from
  'z' through 'k') instead of the usual hex digits ('0' through '9' and 'a'
  through 'f'). This is to clarify the distinction between change IDs and commit
  IDs, and to allow more efficient lookup of unique prefixes. This change
  doesn't affect the storage format; existing repositories will remain usable.

### New features

* The default log format now uses the committer timestamp instead of the author
  timestamp.

* `jj log --summary --patch` now shows both summary and diff outputs.

* `jj git push` now accepts multiple `--branch`/`--change` arguments

* `jj config list` command prints values from config and `config edit` opens
  the config in an editor.

* `jj debug config-schema` command prints out JSON schema for the jj TOML config
  file format.

* `jj resolve --list` can now describe the complexity of conflicts.

* `jj resolve` now notifies the user of remaining conflicts, if any, on success.
  This can be prevented by the new `--quiet` option.

* Per-repository configuration is now read from `.jj/repo/config.toml`.

* Background colors, bold text, and underlining are now supported. You can set
  e.g. `color.error = { bg = "red", bold = true, underline = true }` in your
  `~/.jjconfig.toml`.

* The `empty` condition in templates is true when the commit makes no change to
  the three compared to its parents.

* `branches([needle])` revset function now takes `needle` as an optional
  argument and matches just the branches whose name contains `needle`.

* `remote_branches([branch_needle[, remote_needle]])` now takes `branch_needle`
  and `remote_needle` as optional arguments and matches just the branches whose
  name contains `branch_needle` and remote contains `remote_needle`.

* `jj git fetch` accepts repeated `--remote` arguments.

* Default remotes can be configured for the `jj git fetch` and `jj git push`
  operations ("origin" by default) using the `git.fetch` and `git.push`
  configuration entries. `git.fetch` can be a list if multiple remotes must
  be fetched from.

* `jj duplicate` can now duplicate multiple changes in one go. This preserves
  any parent-child relationships between them. For example, the entire tree of
  descendants of `abc` can be duplicated with `jj duplicate abc:`.

* `jj log` now highlights the shortest unique prefix of every commit and change
  id and shows the rest in gray. To customize the length and style, use the
  `format_short_id()` template alias. For details, see
  [the documentation](docs/config.md).

* `jj print` was renamed to `jj cat`. `jj print` remains as an alias.

* In content that goes to the terminal, the ANSI escape byte (0x1b) is replaced
  by a "␛" character. That prevents them from interfering with the ANSI escapes
  jj itself writes.

* `jj workspace root` prints the root path of the current workspace.

* The `[alias]` config section was renamed to `[aliases]`. The old name is
  still accepted for backwards compatibility for some time.

* Commands that draw an ASCII graph (`jj log`, `jj op log`, `jj obslog`) now
  have different styles available by setting e.g. `ui.graph.style = "curved"`.

* `jj split` accepts creating empty commits when given a path. `jj split .`
  inserts an empty commit between the target commit and its children if any,
  and `jj split any-non-existent-path` inserts an empty commit between the
  target commit and its parents.

* Command arguments to `ui.diff-editor`/`ui.merge-editor` can now be specified
  inline without referring to `[merge-tools]` table.

* `jj rebase` now accepts a new `--allow-large-revsets` argument that allows the
  revset in the `-d` argument to expand to several revisions. For example,
  `jj rebase -s B -d B- -d C` now works even if `B` is a merge commit.

* `jj new` now also accepts a `--allow-large-revsets` argument that behaves
  similarly to `jj rebase --allow-large-revsets`.

* `jj new --insert-before` inserts the new commit between the target commit and
  its parents.

* `jj new --insert-after` inserts the new commit between the target commit and
  its children.

* `author`/`committer` templates now support `.username()`, which leaves out the
  domain information of `.email()`.

* It is now possible to change the author format of `jj log` with the
  `format_short_signature()` template alias. For details, see
  [the documentation](docs/config.md).

* Added support for template aliases. New symbols and functions can be
  configured by `template-aliases.<name> = <expression>`. Be aware that
  the template syntax isn't documented yet and is likely to change.

* The `ui.diff-instructions` config setting can be set to `false` to inhibit the
  creation of the `JJ-INSTRUCTIONS` file as part of diff editing.

### Fixed bugs

* When sharing the working copy with a Git repo, we used to forget to export
  branches to Git when only the working copy had changed. That's now fixed.

* Commit description set by `-m`/`--message` is now terminated with a newline
  character, just like descriptions set by editor are.

* The `-R`/`--repository` path must be a valid workspace directory. Its
  ancestor directories are no longer searched.

* Fixed a crash when trying to access a commit that's never been imported into
  the jj repo from a Git repo. They will now be considered as non-existent if
  referenced explicitly instead of crashing.

* Fixed handling of escaped characters in .gitignore (only keep trailing spaces
  if escaped properly).

* `jj undo` now works after `jj duplicate`.

* `jj duplicate` followed by `jj rebase` of a tree containing both the original
  and duplicate commit no longer crashes. The fix should also resolve any
  remaining
  instances of https://github.com/jj-vcs/jj/issues/27.

* Fix the output of `jj debug completion --help` by reversing fish and zsh text.

* Fixed edge case in `jj git fetch` when a pruned branch is a prefix of another
  branch.

### Contributors

Thanks to the people who made this release happen!

* Aleksandr Mikhailov (@AM5800)
* Augie Fackler (@durin42)
* Benjamin Saunders (@Ralith)
* Daniel Ploch (@torquestomp)
* Danny Hooper (@hooper)
* David Barnett (@dbarnett)
* Glen Choo (@chooglen)
* Herby Gillot (@herbygillot)
* Ilya Grigoriev (@ilyagr)
* Luke Granger-Brown (@lukegb)
* Martin von Zweigbergk (@martinvonz)
* Michael Forster (@MForster)
* Philip Metzger (@PhilipMetzger)
* Ruben Slabbert (@rslabbert)
* Samuel Tardieu (@samueltardieu)
* Tal Pressman (@talpr)
* Vamsi Avula (@avamsi)
* Waleed Khan (@arxanas)
* Yuya Nishihara (@yuja)

## [0.6.1] - 2022-12-05

No changes, only changed to a released version of the `thrift` crate dependency.

## [0.6.0] - 2022-12-05

### Breaking changes

* Dropped candidates set argument from `description(needle)`, `author(needle)`,
  `committer(needle)`, `merges()` revsets. Use `x & description(needle)`
  instead.

* Adjusted precedence of revset union/intersection/difference operators.
  `x | y & z` is now equivalent to `x | (y & z)`.

* Support for open commits has been dropped. The `ui.enable-open-commits` config
  that was added in 0.5.0 is no longer respected. The `jj open/close` commands
  have been deleted.

* `jj commit` is now a separate command from `jj close` (which no longer
  exists). The behavior has changed slightly. It now always asks for a
  description, even if there already was a description set. It now also only
  works on the working-copy commit (there's no `-r` argument).

* If a workspace's working-copy commit has been updated from another workspace,
  most commands in that workspace will now fail. Use the new
  `jj workspace update-stale` command to update the workspace to the new
  working-copy commit. (The old behavior was to automatically update the
  workspace.)

### New features

* Commands with long output are paginated.
  [#9](https://github.com/jj-vcs/jj/issues/9)

* The new `jj git remote rename` command allows git remotes to be renamed
  in-place.

* The new `jj resolve` command allows resolving simple conflicts with
  an external 3-way-merge tool.

* `jj git push` will search `@-` for branches to push if `@` has none.

* The new revset function `file(pattern..)` finds commits modifying the
  paths specified by the `pattern..`.

* The new revset function `empty()` finds commits modifying no files.

* Added support for revset aliases. New symbols and functions can be configured
  by `revset-aliases.<name> = <expression>`.

* It is now possible to specify configuration options on the command line
  with the new `--config-toml` global option.

* `jj git` subcommands will prompt for credentials when required for HTTPS
  remotes rather than failing.
  [#469](https://github.com/jj-vcs/jj/issues/469)

* Branches that have a different target on some remote than they do locally are
  now indicated by an asterisk suffix (e.g. `main*`) in `jj log`.
  [#254](https://github.com/jj-vcs/jj/issues/254)

* The commit ID was moved from first on the line in `jj log` output to close to
  the end. The goal is to encourage users to use the change ID instead, since
  that is generally more convenient, and it reduces the risk of creating
  divergent commits.

* The username and hostname that appear in the operation log are now
  configurable via config options `operation.username` and `operation.hostname`.

* `jj git` subcommands now support credential helpers.

* `jj log` will warn if it appears that the provided path was meant to be a
  revset.

* The new global flag `-v/--verbose` will turn on debug logging to give
  some additional insight into what is happening behind the scenes.
  Note: This is not comprehensively supported by all operations yet.

* `jj log`, `jj show`, and `jj obslog` now all support showing relative
  timestamps by setting `ui.relative-timestamps = true` in the config file.

### Fixed bugs

* A bug in the export of branches to Git caused spurious conflicted branches.
  This typically occurred when running in a working copy colocated with Git
  (created by running `jj init --git-dir=.`).
  [#463](https://github.com/jj-vcs/jj/issues/463)

* When exporting branches to Git, we used to fail if some branches could not be
  exported (e.g. because Git doesn't allow a branch called `main` and another
  branch called `main/sub`). We now print a warning about these branches
  instead.
  [#493](https://github.com/jj-vcs/jj/issues/493)

* If you had modified branches in jj and also modified branches in conflicting
  ways in Git, `jj git export` used to overwrite the changes you made in Git.
  We now print a warning about these branches instead.

* `jj edit root` now fails gracefully.

* `jj git import` used to abandon a commit if Git branches and tags referring
  to it were removed. We now keep it if a detached HEAD refers to it.

* `jj git import` no longer crashes when all Git refs are removed.

* Git submodules are now ignored completely. Earlier, files present in the
  submodule directory in the working copy would become added (tracked), and
  later removed if you checked out another commit. You can now use `git` to
  populate the submodule directory and `jj` will leave it alone.

* Git's GC could remove commits that were referenced from jj in some cases. We
  are now better at adding Git refs to prevent that.
  [#815](https://github.com/jj-vcs/jj/issues/815)

* When the working-copy commit was a merge, `jj status` would list only the
  first parent, and the diff summary would be against that parent. The output
  now lists all parents and the diff summary is against the auto-merged parents.

### Contributors

Thanks to the people who made this release happen!

* Martin von Zweigbergk (@martinvonz)
* Benjamin Saunders (@Ralith)
* Yuya Nishihara (@yuja)
* Glen Choo (@chooglen)
* Ilya Grigoriev (@ilyagr)
* Ruben Slabbert (@rslabbert)
* Waleed Khan (@arxanas)
* Sean E. Russell (@xxxserxxx)
* Pranay Sashank (@pranaysashank)
* Luke Granger-Brown (@lukegb)

## [0.5.1] - 2022-10-17

No changes (just trying to get automated GitHub release to work).

## [0.5.0] - 2022-10-17

### Breaking changes

* Open commits are now disabled by default. That means that `jj checkout` will
  always create a new change on top of the specified commit and will let you
  edit that in the working copy. Set `ui.enable-open-commits = true` to restore
  the old behavior and let us know that you did so we know how many people
  prefer the workflow with open commits.

* `jj [op] undo` and `jj op restore` used to take the operation to undo or
  restore to as an argument to `-o/--operation`. It is now a positional
  argument instead (i.e. `jj undo -o abc123` is now written `jj undo abc123`).

* An alias that is not configured as a string list (e.g. `my-status = "status"`
  instead of `my-status = ["status"]`) is now an error instead of a warning.

* `jj log` now defaults to showing only commits that are not on any remote
  branches (plus their closest commit on the remote branch for context). This
  set of commits can be overridden by setting `ui.default-revset`. Use
  `jj log -r 'all()'` for the old behavior. Read more about revsets
  [here](https://github.com/jj-vcs/jj/blob/main/docs/revsets.md).
  [#250](https://github.com/jj-vcs/jj/issues/250)

* `jj new` now always checks out the new commit (used to be only if the parent
  was `@`).

* `jj merge` now checks out the new commit. The command now behaves exactly
  like `jj new`, except that it requires at least two arguments.

* When the working-copy commit is abandoned by `jj abandon` and the parent
  commit is open, a new working-copy commit will be created on top (the open
  parent commit used to get checked out).

* `jj branch` now uses subcommands like `jj branch create` and
  `jj branch forget` instead of options like `jj branch --forget`.
  [#330](https://github.com/jj-vcs/jj/issues/330)

* The [`$NO_COLOR` environment variable](https://no-color.org/) no longer
  overrides the `ui.color` configuration if explicitly set.

* `jj edit` has been renamed to `jj touchup`, and `jj edit` is now a new command
  with different behavior. The new `jj edit` lets you edit a commit in the
  working copy, even if the specified commit is closed.

* `jj git push` no longer aborts if you attempt to push an open commit (but it
  now aborts if a commit does not have a description).

* `jj git push` now pushes only branches pointing to the `@` by default. Use
  `--all` to push all branches.

* The `checkouts` template keyword is now called `working_copies`, and
  `current_checkout` is called `current_working_copy`.

### New features

* The new `jj interdiff` command compares the changes in commits, ignoring
  changes from intervening commits.

* `jj rebase` now accepts a `--branch/-b <revision>` argument, which can be used
  instead of `-r` or `-s` to specify which commits to rebase. It will rebase the
  whole branch, relative to the destination. The default mode has changed from
  `-r @` to `-b @`.

* The new `jj print` command prints the contents of a file in a revision.

* The new `jj git remotes list` command lists the configured remotes and their
  URLs.
  [#243](https://github.com/jj-vcs/jj/issues/243)

* `jj move` and `jj squash` now lets you limit the set of changes to move by
  specifying paths on the command line (in addition to the `--interactive`
  mode). For example, use `jj move --to @-- foo` to move the changes to file
  (or directory) `foo` in the working copy to the grandparent commit.

* When `jj move/squash/unsquash` abandons the source commit because it became
  empty and both the source and the destination commits have non-empty
  descriptions, it now asks for a combined description. If either description
  was empty, it uses the other without asking.

* `jj split` now lets you specify on the CLI which paths to include in the first
  commit. The interactive diff-editing is not started when you do that.

* Sparse checkouts are now supported. In fact, all working copies are now
  "sparse", only to different degrees. Use the `jj sparse` command to manage
  the paths included in the sparse checkout.

* Configuration is now also read from `~/.jjconfig.toml`.

* The `$JJ_CONFIG` environment variable can now point to a directory. If it
  does, all files in the directory will be read, in alphabetical order.

* The `$VISUAL` environment is now respected and overrides `$EDITOR`. The new
  `ui.editor` config has higher priority than both of them. There is also a new
  `$JJ_EDITOR` environment variable, which has even higher priority than the
  config.

* You can now use `-` and `+` in revset symbols. You used to have to quote
  branch names like `my-feature` in nested quotes (outer layer for your shell)
  like `jj co '"my-feature"'`. The quoting is no longer needed.

* The new revset function `connected(x)` is the same as `x:x`.

* The new revset function `roots(x)` finds commits in the set that are not
  descendants of other commits in the set.

* ssh-agent is now detected even if `$SSH_AGENT_PID` is not set (as long as
  `$SSH_AUTH_SOCK` is set). This should help at least macOS users where
  ssh-agent is launched by default and only `$SSH_AUTH_SOCK` is set.

* When importing from a git, any commits that are no longer referenced on the
  git side will now be abandoned on the jj side as well. That means that
  `jj git fetch` will now abandon unreferenced commits and rebase any local
  changes you had on top.

* `jj git push` gained a `--change <revision>` argument. When that's used, it
  will create a branch named after the revision's change ID, so you don't have
  to create a branch yourself. By default, the branch name will start with
  `push-`, but this can be overridden by the `push.branch-prefix` config
  setting.

* `jj git push` now aborts if you attempt to push a commit without a
  description or with the placeholder "(no name/email configured)" values for
  author/committer.

* Diff editor command arguments can now be specified by config file.
  Example:

      [merge-tools.kdiff3]
      program = "kdiff3"
      edit-args = ["--merge", "--cs", "CreateBakFiles=0"]

* `jj branch` can accept any number of branches to update, rather than just one.

* Aliases can now call other aliases.

* `jj log` now accepts a `--reversed` option, which will show older commits
  first.

* `jj log` now accepts file paths.

* `jj obslog` now accepts `-p`/`--patch` option, which will show the diff
  compared to the previous version of the change.

* The "(no name/email configured)" placeholder value for name/email will now be
  replaced if once you modify a commit after having configured your name/email.

* Color setting can now be overridden by `--color=always|never|auto` option.

* `jj checkout` now lets you specify a description with `--message/-m`.

* `jj new` can now be used for creating merge commits. If you pass more than
  one argument to it, the new commit will have all of them as parents.

### Fixed bugs

* When rebasing a conflict where one side modified a file and the other side
  deleted it, we no longer automatically resolve it in favor of the modified
  content (this was a regression from commit c0ae4b16e8c4).

* Errors are now printed to stderr (they used to be printed to stdout).

* Updating the working copy to a commit where a file's executable bit changed
  but the contents was the same used to lead to a crash. That has now been
  fixed.

* If one side of a merge modified a directory and the other side deleted it, it
  used to be considered a conflict. The same was true if both sides added a
  directory with different files in. They are now merged as if the missing
  directory had been empty.

* When using `jj move` to move part of a commit into an ancestor, any branches
  pointing to the source commit used to be left on a hidden intermediate commit.
  They are now correctly updated.

* `jj untrack` now requires at least one path (allowing no arguments was a UX
  bug).

* `jj rebase` now requires at least one destination (allowing no arguments was a
  UX bug).

* `jj restore --to <rev>` now restores from the working copy (it used to restore
  from the working copy's parent).

* You now get a proper error message instead of a crash when `$EDITOR` doesn't
  exist or exits with an error.

* Global arguments, such as `--at-op=<operation>`, can now be passed before
  an alias.

* Fixed relative path to the current directory in output to be `.` instead of
  empty string.

* When adding a new workspace, the parent of the current workspace's current
  checkout will be checked out. That was always the intent, but the root commit
  was accidentally checked out instead.

* When checking out a commit, the previous commit is no longer abandoned if it
  has a non-empty description.

* All commands now consistently snapshot the working copy (it was missing from
  e.g. `jj undo` and `jj merge` before).

## [0.4.0] - 2022-04-02

### Breaking changes

* Dropped support for config in `~/.jjconfig`. Your configuration is now read
  from `<config dir>/jj/config.toml`, where `<config dir>` is
  `${XDG_CONFIG_HOME}` or `~/.config/` on Linux,
  `~/Library/Application Support/` on macOS, and `~\AppData\Roaming\` on
  Windows.

### New features

* You can now set an environment variable called `$JJ_CONFIG` to a path to a
  config file. That will then be read instead of your regular config file. This
  is mostly intended for testing and scripts.

* The [standard `$NO_COLOR` environment variable](https://no-color.org/) is now
  respected.

* `jj new` now lets you specify a description with `--message/-m`.

* When you check out a commit, the old commit no longer automatically gets
  abandoned if it's empty and has descendants, it only gets abandoned if it's
  empty and does not have descendants.

* When undoing an earlier operation, any new commits on top of commits from the
  undone operation will be rebased away. For example, let's say you rebase
  commit A so it becomes a new commit A', and then you create commit B on top of
  A'. If you now undo the rebase operation, commit B will be rebased to be on
  top of A instead. The same logic is used if the repo was modified by
  concurrent operations (so if one operation added B on top of A, and one
  operation rebased A as A', then B would be automatically rebased on top of
  A'). See #111 for more examples.
  [#111](https://github.com/jj-vcs/jj/issues/111)

* `jj log` now accepts `-p`/`--patch` option.

### Fixed bugs

* Fixed crash on `jj init --git-repo=.` (it almost always crashed).

* When sharing the working copy with a Git repo, the automatic importing and
  exporting (sometimes?) didn't happen on Windows.

## [0.3.3] - 2022-03-16

No changes, only trying to get the automated build to work.

## [0.3.2] - 2022-03-16

No changes, only trying to get the automated build to work.

## [0.3.1] - 2022-03-13

### Fixed bugs

- Fixed crash when `core.excludesFile` pointed to nonexistent file, and made
  leading `~/` in that config expand to `$HOME/`
  [#131](https://github.com/jj-vcs/jj/issues/131)

## [0.3.0] - 2022-03-12

Last release before this changelog started.<|MERGE_RESOLUTION|>--- conflicted
+++ resolved
@@ -20,13 +20,10 @@
 
 ### Fixed bugs
 
-<<<<<<< HEAD
-=======
 ## [0.28.2] - 2025-04-07
 
 ### Fixed bugs
 
->>>>>>> b9ebe2f0
 * Fixed problem that old commits could be re-imported from Git.
   https://github.com/GitoxideLabs/gitoxide/issues/1928
 
